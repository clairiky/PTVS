 # ############################################################################
 #
 # Copyright (c) Microsoft Corporation. 
 #
 # This source code is subject to terms and conditions of the Apache License, Version 2.0. A 
 # copy of the license can be found in the License.html file at the root of this distribution. If 
 # you cannot locate the Apache License, Version 2.0, please send an email to 
 # vspython@microsoft.com. By using this source code in any fashion, you are agreeing to be bound 
 # by the terms of the Apache License, Version 2.0.
 #
 # You must not remove this notice, or any other, from this software.
 #
 # ###########################################################################

from __future__ import with_statement
import sys
import ctypes
try:
    import thread
except ImportError:
    import _thread as thread
import socket
import struct
import weakref
import traceback
import types
import bisect
try:
    import visualstudio_py_repl as _vspr
except ImportError:
    try:
        import ptvsd.visualstudio_py_repl as _vspr
    except ImportError:
        # in the attach scenario, visualstudio_py_repl should already be defined
        visualstudio_py_repl
from os import path

try:
    import stackless
except ImportError:
    stackless = None    

try:
    xrange
except:
    xrange = range

if sys.platform == 'cli':
    import clr
    from System.Runtime.CompilerServices import ConditionalWeakTable
    IPY_SEEN_MODULES = ConditionalWeakTable[object, object]()

# save start_new_thread so we can call it later, we'll intercept others calls to it.

debugger_dll_handle = None
DETACHED = True
def thread_creator(func, args, kwargs = {}):
    id = _start_new_thread(new_thread_wrapper, (func, ) + args, kwargs)
        
    return id

_start_new_thread = thread.start_new_thread
THREADS = {}
THREADS_LOCK = thread.allocate_lock()
MODULES = []

BREAK_ON_SYSTEMEXIT_ZERO = False
DEBUG_STDLIB = False
DJANGO_DEBUG = False

# Py3k compat - alias unicode to str
try:
    unicode
except:
    unicode = str

# dictionary of line no to break point info
BREAKPOINTS = {}
DJANGO_BREAKPOINTS = {}

BREAK_WHEN_CHANGED_DUMMY = object()
# lock for calling .send on the socket
send_lock = thread.allocate_lock()

class _SendLockContextManager(object):
    """context manager for send lock.  Handles both acquiring/releasing the 
       send lock as well as detaching the debugger if the remote process 
       is disconnected"""

    def __enter__(self):
        send_lock.acquire()

    def __exit__(self, exc_type, exc_value, tb):        
        send_lock.release()
        if exc_type is not None:
            detach_threads()
            detach_process()
            # swallow the exception, we're no longer debugging
            return True 
       

_SendLockCtx = _SendLockContextManager()

SEND_BREAK_COMPLETE = False

STEPPING_OUT = -1  # first value, we decrement below this
STEPPING_NONE = 0
STEPPING_BREAK = 1
STEPPING_LAUNCH_BREAK = 2
STEPPING_ATTACH_BREAK = 3
STEPPING_INTO = 4
STEPPING_OVER = 5     # last value, we increment past this.

USER_STEPPING = (STEPPING_OUT, STEPPING_INTO, STEPPING_OVER)

FRAME_KIND_NONE = 0
FRAME_KIND_PYTHON = 1
FRAME_KIND_DJANGO = 2

def cmd(cmd_str):
    if sys.version >= '3.0':
        return bytes(cmd_str, 'ascii')
    return cmd_str

if sys.version[0] == '3':
  # work around a crashing bug on CPython 3.x where they take a hard stack overflow
  # we'll never see this exception but it'll allow us to keep our try/except handler
  # the same across all versions of Python
  class StackOverflowException(Exception): pass
else:
  StackOverflowException = RuntimeError
  
# we can't run the importer at some random point because we might be importing 
# something complete with the loader lock held.  Therefore we eagerly run a UTF8
# decode here so that any required imports for it to succeed later have already
# been imported.

cmd('').decode('utf8')
''.encode('utf8') # just in case they differ in what they import...

ASBR = cmd('ASBR')
SETL = cmd('SETL')
THRF = cmd('THRF')
DETC = cmd('DETC')
NEWT = cmd('NEWT')
EXTT = cmd('EXTT')
EXIT = cmd('EXIT')
EXCP = cmd('EXCP')
MODL = cmd('MODL')
STPD = cmd('STPD')
BRKS = cmd('BRKS')
BRKF = cmd('BRKF')
BRKH = cmd('BRKH')
LOAD = cmd('LOAD')
EXCE = cmd('EXCE')
EXCR = cmd('EXCR')
CHLD = cmd('CHLD')
OUTP = cmd('OUTP')
REQH = cmd('REQH')
UNICODE_PREFIX = cmd('U')
ASCII_PREFIX = cmd('A')
NONE_PREFIX = cmd('N')

def get_thread_from_id(id):
    THREADS_LOCK.acquire()
    try:
        return THREADS.get(id)
    finally:
        THREADS_LOCK.release()

def should_send_frame(frame):
    return frame is not None and frame.f_code not in (get_code(debug), get_code(execfile), get_code(new_thread_wrapper))

def lookup_builtin(name, frame):
    try:
        return  frame.f_builtins.get(bits)
    except:
        # http://ironpython.codeplex.com/workitem/30908
        builtins = frame.f_globals['__builtins__']
        if not isinstance(builtins, dict):
            builtins = builtins.__dict__
        return builtins.get(name)

def lookup_local(frame, name):
    bits = name.split('.')
    obj = frame.f_locals.get(bits[0]) or frame.f_globals.get(bits[0]) or lookup_builtin(bits[0], frame)
    bits.pop(0)
    while bits and obj is not None and type(obj) is types.ModuleType:
        obj = getattr(obj, bits.pop(0), None)
    return obj
        
# These constants come from Visual Studio - enum_EXCEPTION_STATE
BREAK_MODE_NEVER = 0
BREAK_MODE_ALWAYS = 1
BREAK_MODE_UNHANDLED = 32

BREAK_TYPE_NONE = 0
BREAK_TYPE_UNHANLDED = 1
BREAK_TYPE_HANDLED = 2

class ExceptionBreakInfo(object):
    BUILT_IN_HANDLERS = {
        '<frozen importlib._bootstrap>': ((None, None, '*'),)
    }

    def __init__(self):
        self.default_mode = BREAK_MODE_UNHANDLED
        self.break_on = { }
        self.handler_cache = dict(self.BUILT_IN_HANDLERS)
        self.handler_lock = thread.allocate_lock()
        self.AddException('exceptions.IndexError', BREAK_MODE_NEVER)
        self.AddException('exceptions.KeyError', BREAK_MODE_NEVER)
        self.AddException('exceptions.AttributeError', BREAK_MODE_NEVER)
        self.AddException('exceptions.StopIteration', BREAK_MODE_NEVER)
        self.AddException('exceptions.GeneratorExit', BREAK_MODE_NEVER)

    def Clear(self):
        self.default_mode = BREAK_MODE_UNHANDLED
        self.break_on.clear()
        self.handler_cache = dict(self.BUILT_IN_HANDLERS)

    def ShouldBreak(self, thread, ex_type, ex_value, trace):
        probe_stack()
        name = ex_type.__module__ + '.' + ex_type.__name__
        mode = self.break_on.get(name, self.default_mode)
        break_type = BREAK_TYPE_NONE
        if mode & BREAK_MODE_ALWAYS:
            if self.IsHandled(thread, ex_type, ex_value, trace):
                break_type = BREAK_TYPE_HANDLED
            else:
                break_type = BREAK_TYPE_UNHANLDED
        elif (mode & BREAK_MODE_UNHANDLED) and not self.IsHandled(thread, ex_type, ex_value, trace):
            break_type = BREAK_TYPE_HANDLED

        if break_type:
            if issubclass(ex_type, SystemExit):
                if not BREAK_ON_SYSTEMEXIT_ZERO:
                    if ((isinstance(ex_value, int) and not ex_value) or 
                        (isinstance(ex_value, SystemExit) and not ex_value.code)):
                        break_type = BREAK_TYPE_NONE

        return break_type
    
    def IsHandled(self, thread, ex_type, ex_value, trace):
        if trace is None:
            # get out if we didn't get a traceback
            return False

        if trace.tb_next is not None:
            # don't break if this isn't the top of the traceback
            return True
            
        cur_frame = trace.tb_frame
        
        while should_send_frame(cur_frame) and cur_frame.f_code.co_filename is not None:
            if not is_same_py_file(cur_frame.f_code.co_filename, __file__):
                handlers = self.handler_cache.get(cur_frame.f_code.co_filename)
            
                if handlers is None:
                    # req handlers for this file from the debug engine
                    self.handler_lock.acquire()
                
                    with _SendLockCtx:
                        conn.send(REQH)
                        write_string(conn, cur_frame.f_code.co_filename)

                    # wait for the handler data to be received
                    self.handler_lock.acquire()
                    self.handler_lock.release()

                    handlers = self.handler_cache.get(cur_frame.f_code.co_filename)

                if handlers is None:
                    # no code available, so assume unhandled
                    return False

                line = cur_frame.f_lineno
                for line_start, line_end, expressions in handlers:
                    if line_start is None or line_start <= line < line_end:
                        if '*' in expressions:
                            return True

                        for text in expressions:
                            try:
                                res = lookup_local(cur_frame, text)
                                if res is not None and issubclass(ex_type, res):
                                    return True
                            except:
                                pass

            cur_frame = cur_frame.f_back

        return False
    
    def AddException(self, name, mode=BREAK_MODE_UNHANDLED):
        if sys.version_info[0] >= 3 and name.startswith('exceptions.'):
            name = 'builtins' + name[10:]
        
        self.break_on[name] = mode

BREAK_ON = ExceptionBreakInfo()

def probe_stack(depth = 10):
  """helper to make sure we have enough stack space to proceed w/o corrupting 
     debugger state."""
  if depth == 0:
      return
  probe_stack(depth - 1)


# specifies list of files not to debug, can be added to externally (the REPL does this
# for $attach support and not stepping into the REPL)
 
DONT_DEBUG = [__file__]
def should_debug_code(code):
    if not DEBUG_STDLIB and code.co_filename.startswith(sys.prefix):
        return False

    filename = code.co_filename
    for dont_debug_file in DONT_DEBUG:
        if is_same_py_file(filename, dont_debug_file):
            return False

    return True

attach_lock = thread.allocate()
attach_sent_break = False


def filename_is_same(win_path, local_path):
    import ntpath
    if ntpath.isabs(win_path) and path.isabs(local_path):
        return path.normcase(win_path) == path.normcase(local_path)
    return path.normcase(ntpath.basename(win_path)) == path.normcase(path.basename(local_path))


def update_all_thread_stacks(blocking_thread):
    THREADS_LOCK.acquire()
    all_threads = list(THREADS.values())
    THREADS_LOCK.release()
    
    for cur_thread in all_threads:
        if cur_thread is blocking_thread:
            continue
            
        cur_thread._block_starting_lock.acquire()
        if not cur_thread._is_blocked:
            # release the lock, we're going to run user code to evaluate the frames
            cur_thread._block_starting_lock.release()        
                            
            frames = cur_thread.get_frame_list()
    
            # re-acquire the lock and make sure we're still not blocked.  If so send
            # the frame list.
            cur_thread._block_starting_lock.acquire()
            if not cur_thread._is_blocked:
                cur_thread.send_frame_list(frames)
    
        cur_thread._block_starting_lock.release()


class DjangoBreakpointInfo(object):
    def __init__(self, filename):
        self._line_locations = None
        self.filename = filename
        self.breakpoints = {}
    
    def add_breakpoint(self, lineno, brkpt_id):
        self.breakpoints[lineno] = brkpt_id

    def remove_breakpoint(self, lineno):
        del self.breakpoints[lineno]
    
    @property
    def line_locations(self):
        if self._line_locations is None:
            # we need to calculate our line number offset information
            try:
                contents = file(self.filename, 'r')
                line_info = []
                file_len = 0
                for line in contents:
                    if not line_info and line.startswith('\xef\xbb\xbf'):
                        line = line[3:] # Strip the BOM, Django seems to ignore this...
                    file_len += len(line)
                    line_info.append(file_len)
                contents.close()
                self._line_locations = line_info
            except:
                # file not available, locked, etc...
                pass

        return self._line_locations

    def get_line_range(self, start, end):
        line_locs = self.line_locations 
        if line_locs is not None:
            low_line = bisect.bisect_right(line_locs, start)
            hi_line = bisect.bisect_right(line_locs, end)

            return low_line, hi_line

        return (None, None)

    def should_break(self, start, end):
        low_line, hi_line = self.get_line_range(start, end)
        if low_line is not None and hi_line is not None:
            # low_line/hi_line is 0 based, self.breakpoints is 1 based
            for i in xrange(low_line+1, hi_line+2): 
                bkpt_id = self.breakpoints.get(i)
                if bkpt_id  is not None:
                    return True, bkpt_id 

        return False, 0


def get_django_frame_source(frame):
    if frame.f_code.co_name == 'render':
        self_obj = frame.f_locals.get('self', None)
        if self_obj is not None and type(self_obj).__name__ != 'TextNode':
            source_obj = getattr(self_obj, 'source', None)
            if source_obj is not None:
                return source_obj

    return None

class ModuleExitFrame(object):
    def __init__(self, real_frame):
        self.real_frame = real_frame
        self.f_lineno = real_frame.f_lineno + 1

    def __getattr__(self, name):
        return getattr(self.real_frame, name)

class Thread(object):
    def __init__(self, id = None):
        if id is not None:
            self.id = id 
        else:
            self.id = thread.get_ident()
        self._events = {'call' : self.handle_call, 
                        'line' : self.handle_line, 
                        'return' : self.handle_return, 
                        'exception' : self.handle_exception,
                        'c_call' : self.handle_c_call,
                        'c_return' : self.handle_c_return,
                        'c_exception' : self.handle_c_exception,
                       }
        self.cur_frame = None
        self.stepping = STEPPING_NONE
        self.unblock_work = None
        self._block_lock = thread.allocate_lock()
        self._block_lock.acquire()
        self._block_starting_lock = thread.allocate_lock()
        self._is_blocked = False
        self._is_working = False
        self.stopped_on_line = None
        self.detach = False
        self.trace_func = self.trace_func # replace self.trace_func w/ a bound method so we don't need to re-create these regularly
        self.prev_trace_func = None
        self.trace_func_stack = []
        self.reported_process_loaded = False
        self.django_stepping = None

        # stackless changes        
        if stackless is not None:            
            stackless.set_schedule_callback( self.context_dispatcher )
            # the tasklets need to be traced on a case by case bases
            # sys.trace needs to be called within their calling context
            def __call__(tsk, *args, **kwargs):
                f = tsk.tempval
                def new_f(old_f, args, kwargs):
                    sys.settrace(self.trace_func)
                    if old_f is not None:
                        old_f(*args, **kwargs)
                    sys.settrace(None)
                tsk.tempval = new_f
                stackless.tasklet.setup(tsk, f, args, kwargs)
                return tsk
    
            def settrace( tsk, tb ):
                if hasattr( tsk.frame, "f_trace"):
                    tsk.frame.f_trace = tb
                sys.settrace( tb )

            self.__oldstacklesscall__ = stackless.tasklet.__call__
            stackless.tasklet.settrace = settrace
            stackless.tasklet.__call__ = __call__
        if sys.platform == 'cli':
            self.frames = []
    
    if sys.platform == 'cli':
        # workaround an IronPython bug where we're sometimes missing the back frames
        # http://ironpython.codeplex.com/workitem/31437
        def push_frame(self, frame):
            self.cur_frame = frame
            self.frames.append(frame)

        def pop_frame(self):
            self.frames.pop()
            self.cur_frame = self.frames[-1]
    else:
        def push_frame(self, frame):
            self.cur_frame = frame

        def pop_frame(self):
            self.cur_frame = self.cur_frame.f_back

<<<<<<< HEAD
=======
    def context_dispatcher(self, old, new):
        self.stepping = STEPPING_NONE
        # for those tasklets that started before we started tracing
        # we need to make sure that the trace is set by patching
        # it in the context switch
        if not old:
            pass # starting new
        elif not new:
            pass # killing prev
        else:
            if hasattr(new.frame, "f_trace") and not new.frame.f_trace:                
                sys.call_tracing(new.settrace,(self.trace_func,))

>>>>>>> 79a98df2
    def trace_func(self, frame, event, arg):
        # If we're so far into process shutdown that sys is already gone, just stop tracing.
        if sys is None:
            return None

        try:
            # if should_debug_code(frame.f_code) is not true during attach
            # the current frame is None and a pop_frame will cause an exception and 
            # break the debugger
            if self.cur_frame is None:
                # happens during attach, we need frame for blocking
                self.push_frame(frame)
            if self.stepping == STEPPING_BREAK and should_debug_code(frame.f_code):
                if self.detach:
                    if stackless is not None:
                        stackless.set_schedule_callback( None )
                        stackless.tasklet.__call__ = self.__oldstacklesscall__
                    sys.settrace(None)
                    return None

                self.async_break()

            return self._events[event](frame, arg)
        except (StackOverflowException, KeyboardInterrupt):
            # stack overflow, disable tracing
            return self.trace_func
    
    def handle_call(self, frame, arg):
        self.push_frame(frame)

        if DJANGO_BREAKPOINTS:
            source_obj = get_django_frame_source(frame)
            if source_obj is not None:
                origin, (start, end) = source_obj
                    
                active_bps = DJANGO_BREAKPOINTS.get(origin.name.lower())
                should_break = False
                if active_bps is not None:
                    should_break, bkpt_id = active_bps.should_break(start, end)
                    if should_break:
                        probe_stack()
                        update_all_thread_stacks(self)
                        self.block(lambda: (report_breakpoint_hit(bkpt_id, self.id), mark_all_threads_for_break()))
                if not should_break and self.django_stepping:
                    self.django_stepping = None
                    self.stepping = STEPPING_OVER
                    self.block_maybe_attach()

        if frame.f_code.co_name == '<module>' and frame.f_code.co_filename != '<string>':
            probe_stack()
            code, module = new_module(frame)
            if not DETACHED:
                report_module_load(module)

                # see if this module causes new break points to be bound
                bound = set()
                global PENDING_BREAKPOINTS
                for pending_bp in PENDING_BREAKPOINTS:
                    if check_break_point(code.co_filename, module, pending_bp.brkpt_id, pending_bp.lineNo, pending_bp.filename, pending_bp.condition, pending_bp.break_when_changed):
                        bound.add(pending_bp)
                PENDING_BREAKPOINTS -= bound

        stepping = self.stepping
        if stepping is not STEPPING_NONE:
            if stepping == STEPPING_INTO:
                # block when we hit the 1st line, not when we're on the function def
                self.stepping = STEPPING_OVER
                # empty stopped_on_line so that we will break even if it is
                # the same line
                self.stopped_on_line = None            
            elif stepping >= STEPPING_OVER:
                self.stepping += 1
            elif stepping <= STEPPING_OUT:
                self.stepping -= 1

        if (sys.platform == 'cli' and 
            frame.f_code.co_name == '<module>' and 
            not IPY_SEEN_MODULES.TryGetValue(frame.f_code)[0]):
            IPY_SEEN_MODULES.Add(frame.f_code, None)
            # work around IronPython bug - http://ironpython.codeplex.com/workitem/30127
            self.handle_line(frame, arg)

        # forward call to previous trace function, if any, saving old trace func for when we return
        old_trace_func = self.prev_trace_func
        if old_trace_func is not None:
            self.trace_func_stack.append(old_trace_func)
            self.prev_trace_func = None  # clear first incase old_trace_func stack overflows
            self.prev_trace_func = old_trace_func(frame, 'call', arg)

        return self.trace_func
        
    def handle_line(self, frame, arg):
        if not DETACHED:
            stepping = self.stepping

            # http://pytools.codeplex.com/workitem/815
            # if we block for a step into/over we don't want to block again for a breakpoint
            blocked_for_stepping = False

            if stepping is not STEPPING_NONE:   # check for the common case of no stepping first...
                if (((stepping == STEPPING_OVER or stepping == STEPPING_INTO) and frame.f_lineno != self.stopped_on_line) 
                    or stepping == STEPPING_LAUNCH_BREAK 
                    or stepping == STEPPING_ATTACH_BREAK):
                    if ((stepping == STEPPING_LAUNCH_BREAK and not MODULES) or                        
                        not should_debug_code(frame.f_code)):  # don't break into our own debugger / non-user code
                        # don't break into inital Python code needed to set things up
                        return self.trace_func
                    
                    blocked_for_stepping = stepping != STEPPING_LAUNCH_BREAK and stepping != STEPPING_ATTACH_BREAK
                    self.block_maybe_attach()

            if BREAKPOINTS and blocked_for_stepping is False:
                bp = BREAKPOINTS.get(frame.f_lineno)
                if bp is not None:
                    for (filename, bp_id), (condition, bound) in bp.items():
                        if filename == frame.f_code.co_filename or (not bound and filename_is_same(filename, frame.f_code.co_filename)):   
                            if condition:                            
                                try:
                                    res = eval(condition.condition, frame.f_globals, frame.f_locals)
                                    if condition.break_when_changed:
                                        block = condition.last_value != res
                                        condition.last_value = res
                                    else:
                                        block = res
                                except:
                                    block = True
                            else:
                                block = True

                            if block:
                                probe_stack()
                                update_all_thread_stacks(self)
                                self.block(lambda: (report_breakpoint_hit(bp_id, self.id), mark_all_threads_for_break()))
                            break

        # forward call to previous trace function, if any, updating trace function appropriately
        old_trace_func = self.prev_trace_func
        if old_trace_func is not None:
            self.prev_trace_func = None  # clear first incase old_trace_func stack overflows
            self.prev_trace_func = old_trace_func(frame, 'line', arg)

        return self.trace_func
    
    def handle_return(self, frame, arg):
        self.pop_frame()

        if not DETACHED:
            stepping = self.stepping
            if stepping is not STEPPING_NONE:
                if stepping > STEPPING_OVER:
                    self.stepping -= 1
                elif stepping < STEPPING_OUT:
                    self.stepping += 1
                elif stepping in USER_STEPPING and should_debug_code(frame.f_code):
                    if self.cur_frame is None or frame.f_code.co_name == "<module>" :
                        # restore back the module frame for the step out of a module
                        self.push_frame(ModuleExitFrame(frame))
                        self.stepping = STEPPING_NONE
                        update_all_thread_stacks(self)
                        self.block(lambda: report_step_finished(self.id))
                        self.pop_frame()
                    else:
                        self.stepping = STEPPING_NONE
                        update_all_thread_stacks(self)
                        self.block(lambda: report_step_finished(self.id))

        # forward call to previous trace function, if any
        old_trace_func = self.prev_trace_func
        if old_trace_func is not None:
            old_trace_func(frame, 'return', arg)

        # restore previous frames trace function if there is one
        if self.trace_func_stack:
            self.prev_trace_func = self.trace_func_stack.pop()
        
    def handle_exception(self, frame, arg):
        if self.stepping == STEPPING_ATTACH_BREAK:
            self.block_maybe_attach()

        if not DETACHED and should_debug_code(frame.f_code):
            break_type = BREAK_ON.ShouldBreak(self, *arg)
            if break_type:
                update_all_thread_stacks(self)
                self.block(lambda: report_exception(frame, arg, self.id, break_type))

        # forward call to previous trace function, if any, updating the current trace function
        # with a new one if available
        old_trace_func = self.prev_trace_func
        if old_trace_func is not None:
            self.prev_trace_func = old_trace_func(frame, 'exception', arg)

        return self.trace_func
        
    def handle_c_call(self, frame, arg):
        # break points?
        pass
        
    def handle_c_return(self, frame, arg):
        # step out of ?
        pass
        
    def handle_c_exception(self, frame, arg):
        pass

    def block_maybe_attach(self):
        will_block_now = True
        if self.stepping == STEPPING_ATTACH_BREAK:
            # only one thread should send the attach break in
            attach_lock.acquire()
            global attach_sent_break
            if attach_sent_break:
                will_block_now = False
            attach_sent_break = True
            attach_lock.release()
    
        probe_stack()
        stepping = self.stepping
        self.stepping = STEPPING_NONE
        def block_cond():
            if will_block_now:
                if stepping == STEPPING_OVER or stepping == STEPPING_INTO:
                    return report_step_finished(self.id)
                else:
                    if not DETACHED:
                        if stepping == STEPPING_ATTACH_BREAK:
                            self.reported_process_loaded = True
                        return report_process_loaded(self.id)
        update_all_thread_stacks(self)
        self.block(block_cond)
    
    def async_break(self):
        def async_break_send():
            with _SendLockCtx:
                sent_break_complete = False
                global SEND_BREAK_COMPLETE
                if SEND_BREAK_COMPLETE == True or SEND_BREAK_COMPLETE == self.id:
                    # multiple threads could be sending this...
                    SEND_BREAK_COMPLETE = False
                    sent_break_complete = True
                    conn.send(ASBR)
                    write_int(conn, self.id)

            if sent_break_complete:
                # if we have threads which have not broken yet capture their frame list and 
                # send it now.  If they block we'll send an updated (and possibly more accurate - if
                # there are any thread locals) list of frames.
                update_all_thread_stacks(self)

        self.stepping = STEPPING_NONE
        self.block(async_break_send)

    def block(self, block_lambda):
        """blocks the current thread until the debugger resumes it"""
        assert not self._is_blocked
        #assert self.id == thread.get_ident(), 'wrong thread identity' + str(self.id) + ' ' + str(thread.get_ident())    # we should only ever block ourselves
        
        # send thread frames before we block
        self.enum_thread_frames_locally()
        
        self.stopped_on_line = self.cur_frame.f_lineno
        # need to synchronize w/ sending the reason we're blocking
        self._block_starting_lock.acquire()
        self._is_blocked = True
        block_lambda()
        self._block_starting_lock.release()

        while not DETACHED:
            self._block_lock.acquire()
            if self.unblock_work is None:
                break

            # the debugger wants us to do something, do it, and then block again
            self._is_working = True
            self.unblock_work()
            self.unblock_work = None
            self._is_working = False
                
        self._block_starting_lock.acquire()
        assert self._is_blocked
        self._is_blocked = False
        self._block_starting_lock.release()

    def unblock(self):
        """unblocks the current thread allowing it to continue to run"""
        assert self._is_blocked 
        assert self.id != thread.get_ident()    # only someone else should unblock us
        
        self._block_lock.release()

    def schedule_work(self, work):
        self.unblock_work = work
        self.unblock()

    def run_on_thread(self, text, cur_frame, execution_id, frame_kind):
        self._block_starting_lock.acquire()
        
        if not self._is_blocked:
            report_execution_error('<expression cannot be evaluated at this time>', execution_id)
        elif not self._is_working:
            self.schedule_work(lambda : self.run_locally(text, cur_frame, execution_id, frame_kind))
        else:
            report_execution_error('<error: previous evaluation has not completed>', execution_id)
        
        self._block_starting_lock.release()

    def run_on_thread_no_report(self, text, cur_frame, frame_kind):
        self._block_starting_lock.acquire()
        
        if not self._is_blocked:
            pass
        elif not self._is_working:
            self.schedule_work(lambda : self.run_locally_no_report(text, cur_frame, frame_kind))
        else:
            pass
        
        self._block_starting_lock.release()

    def enum_child_on_thread(self, text, cur_frame, execution_id, child_is_enumerate, frame_kind):
        self._block_starting_lock.acquire()
        if not self._is_working and self._is_blocked:
            self.schedule_work(lambda : self.enum_child_locally(text, cur_frame, execution_id, child_is_enumerate, frame_kind))
            self._block_starting_lock.release()
        else:
            self._block_starting_lock.release()
            report_children(execution_id, [], [], False, False)

    def get_locals(self, cur_frame, frame_kind):
        if frame_kind == FRAME_KIND_DJANGO:
            locs = {}
            # iterate going forward, so later items replace earlier items
            for d in cur_frame.f_locals['context'].dicts:
                # hasattr check to defend against someone passing a bad dictionary value
                # and us breaking the app.
                if hasattr(d, 'keys'):
                    for key in d.keys():
                        locs[key] = d[key]
        else:
            locs = cur_frame.f_locals
        return locs

    def locals_to_fast(self, frame):
        try:
            ltf = ctypes.pythonapi.PyFrame_LocalsToFast
            ltf.argtypes = [ctypes.py_object, ctypes.c_int]
            ltf(frame, 1)
        except:
            pass

    def compile(self, text, cur_frame):
        try:
            code = compile(text, '<debug input>', 'eval')
        except:
            code = compile(text, '<debug input>', 'exec')
        return code

    def run_locally(self, text, cur_frame, execution_id, frame_kind):
        try:
            code = self.compile(text, cur_frame)
            res = eval(code, cur_frame.f_globals, self.get_locals(cur_frame, frame_kind))
            self.locals_to_fast(cur_frame)
            report_execution_result(execution_id, res)
        except:
            report_execution_exception(execution_id, sys.exc_info())

    def run_locally_no_report(self, text, cur_frame, frame_kind):
        code = self.compile(text, cur_frame)
        res = eval(code, cur_frame.f_globals, self.get_locals(cur_frame, frame_kind))
        self.locals_to_fast(cur_frame)
        sys.displayhook(res)

    def enum_child_locally(self, text, cur_frame, execution_id, child_is_enumerate, frame_kind):
        def get_attributes(res):
            items = []
            for name in dir(res):
                if not (name.startswith('__') and name.endswith('__')):
                    try:
                        item = getattr(res, name)
                        if not hasattr(item, '__call__'):
                            items.append( (name, item) )
                    except:
                        # skip this item if we can't display it...
                        pass
            return items

        try:
            if child_is_enumerate:
                # remove index from eval, then get the index back.
                index_size = 0
                enumerate_index = 0
                for c in reversed(text):
                    index_size += 1
                    if c.isdigit():
                        enumerate_index = enumerate_index * 10 + (ord(c) - ord('0'))
                    elif c == '[':
                        text = text[:-index_size]
                        break
            
            code = compile(text, cur_frame.f_code.co_name, 'eval')
            res = eval(code, cur_frame.f_globals, self.get_locals(cur_frame, frame_kind))
            
            if child_is_enumerate:
                for index, value in enumerate(res):
                    if enumerate_index == index:
                        res = value
                        break
                else:
                    # value changed?
                    report_children(execution_id, [], [], False, False)
                    return
            
            indices_are_index = False
            indices_are_enumerate = False
            maybe_enumerate = False
            try:
                if isinstance(res, types.GeneratorType):
                    # go to the except block
                    raise Exception('generator')
                elif isinstance(res, dict) or (hasattr(res, 'items') and hasattr(res, 'has_key')):
                    # dictionary-like object
                    enum = res.items()
                else:
                    # indexable object
                    enum = enumerate(res)
                    maybe_enumerate = True

                indices = []
                for index, item in enum:
                    try:
                        if len(indices) > 10000:
                            # report at most 10000 items.
                            indices.append( ('[...]', 'Evaluation halted because sequence included too many items...') )
                            break
                        
                        indices.append( ('[' + repr(index) + ']', item) )
                        if maybe_enumerate and not indices_are_enumerate:
                            # check if we can index back into this object, or if we have to use
                            # enumerate to get values out of it.
                            try:
                                fetched = res[index]
                                if fetched is not item:
                                    indices_are_enumerate = True
                            except:
                                indices_are_enumerate = True
                                
                    except:
                        # ignore bad objects for now...
                        pass

                indices_are_index = True
            except:
                # non-indexable object
                indices = []

            report_children(execution_id, get_attributes(res), indices, indices_are_index, indices_are_enumerate)
        except:
            report_children(execution_id, [], [], False, False)

    def get_frame_list(self):
        frames = []
        cur_frame = self.cur_frame
        
        while should_send_frame(cur_frame):
            # calculate the ending line number
            lineno = cur_frame.f_code.co_firstlineno
            try:
                linetable = cur_frame.f_code.co_lnotab
            except:
                try:
                    lineno = cur_frame.f_code.Span.End.Line
                except:
                    lineno = -1
            else:
                for line_incr in linetable[1::2]:
                    if sys.version >= '3':
                        lineno += line_incr
                    else:
                        lineno += ord(line_incr)

            source_obj = None
            frame_locals = cur_frame.f_locals
            if DJANGO_DEBUG:
                source_obj = get_django_frame_source(cur_frame)
                if source_obj is not None:
                    frame_locals = self.get_locals(cur_frame, FRAME_KIND_DJANGO)

            if source_obj is not None:
                var_names = frame_locals
            elif frame_locals is cur_frame.f_globals:
                var_names = cur_frame.f_globals
            else:
                var_names = cur_frame.f_code.co_varnames
                        
            vars = []
            for var_name in var_names:
                try:
                    obj = frame_locals[var_name]
                except:
                    obj = '<undefined>'
                try:
                    if sys.version[0] == '2' and type(obj) is types.InstanceType:
                        type_name = "instance (" + obj.__class__.__name__ + ")"
                    else:
                        type_name = type(obj).__name__
                except:
                    type_name = 'unknown'
                    
                vars.append((var_name, type(obj), safe_repr(obj), safe_hex_repr(obj), type_name, get_object_len(obj)))
                
        
            frame_info = None

            if source_obj is not None:
                origin, (start, end) = source_obj

                filename = str(origin)
                bp_info = DJANGO_BREAKPOINTS.get(filename.lower())
                if bp_info is None:
                    DJANGO_BREAKPOINTS[filename.lower()] = bp_info = DjangoBreakpointInfo(filename)

                low_line, hi_line = bp_info.get_line_range(start, end)
                if low_line is not None and hi_line is not None:
                    frame_kind = FRAME_KIND_DJANGO
                    frame_info = (
                        low_line + 1,
                        hi_line + 1, 
                        low_line + 1, 
                        cur_frame.f_code.co_name,
                        str(origin),
                        0,
                        vars,
                        FRAME_KIND_DJANGO,
                        get_code_filename(cur_frame.f_code),
                        cur_frame.f_lineno
                    )

            if frame_info is None:
                frame_info = (
                    cur_frame.f_code.co_firstlineno,
                    lineno, 
                    cur_frame.f_lineno, 
                    cur_frame.f_code.co_name,
                    get_code_filename(cur_frame.f_code),
                    cur_frame.f_code.co_argcount,
                    vars,
                    FRAME_KIND_PYTHON,
                    None,
                    None
                )

            frames.append(frame_info)
        
            cur_frame = cur_frame.f_back
                        
        return frames

    def send_frame_list(self, frames, thread_name = None):
        with _SendLockCtx:
            conn.send(THRF)
            write_int(conn, self.id)
            write_string(conn, thread_name)
        
            # send the frame count
            write_int(conn, len(frames))
            for firstlineno, lineno, curlineno, name, filename, argcount, variables, frameKind, sourceFile, sourceLine in frames:
                # send each frame    
                write_int(conn, firstlineno)
                write_int(conn, lineno)
                write_int(conn, curlineno)
        
                write_string(conn, name)
                write_string(conn, filename)
                write_int(conn, argcount)
                
                write_int(conn, frameKind)
                if frameKind == FRAME_KIND_DJANGO:
                    write_string(conn, sourceFile)
                    write_int(conn, sourceLine)
                
                write_int(conn, len(variables))
                for name, type_obj, safe_repr_obj, hex_repr_obj, type_name, obj_len in variables:
                    write_string(conn, name)
                    write_object(conn, type_obj, safe_repr_obj, hex_repr_obj, type_name, obj_len)

    def enum_thread_frames_locally(self):
        global threading
        if threading is None:
            import threading
        self.send_frame_list(self.get_frame_list(), getattr(threading.currentThread(), 'name', 'Python Thread'))



threading = None

class Module(object):
    """tracks information about a loaded module"""

    CurrentLoadIndex = 0

    
    def __init__(self, filename):
        # TODO: Module.CurrentLoadIndex thread safety
        self.module_id = Module.CurrentLoadIndex
        Module.CurrentLoadIndex += 1
        self.filename = filename


class ConditionInfo(object):
    def __init__(self, condition, break_when_changed):
        self.condition = condition
        self.break_when_changed = break_when_changed
        self.last_value = BREAK_WHEN_CHANGED_DUMMY

def get_code(func):
    return getattr(func, 'func_code', None) or getattr(func, '__code__', None)


class DebuggerExitException(Exception): pass

def add_break_point(modFilename, break_when_changed, condition, lineNo, brkpt_id, bound = True):
    cur_bp = BREAKPOINTS.get(lineNo)
    if cur_bp is None:
        cur_bp = BREAKPOINTS[lineNo] = dict()
    
    cond_info = None
    if condition:
        cond_info = ConditionInfo(condition, break_when_changed)
    
    cur_bp[(modFilename, brkpt_id)] = cond_info, bound

def check_break_point(modFilename, module, brkpt_id, lineNo, filename, condition, break_when_changed):
    if module.filename.lower() == path.abspath(filename).lower():
        add_break_point(modFilename, break_when_changed, condition, lineNo, brkpt_id)
        report_breakpoint_bound(brkpt_id)
        return True
    return False


class PendingBreakPoint(object):
    def __init__(self, brkpt_id, lineNo, filename, condition, break_when_changed):
        self.brkpt_id = brkpt_id
        self.lineNo = lineNo
        self.filename = filename
        self.condition = condition
        self.break_when_changed = break_when_changed

PENDING_BREAKPOINTS = set()

def mark_all_threads_for_break(stepping = STEPPING_BREAK):
    THREADS_LOCK.acquire()
    for thread in THREADS.values():
        thread.stepping = stepping
    THREADS_LOCK.release()

class DebuggerLoop(object):

    instance = None

    def __init__(self, conn):
        DebuggerLoop.instance = self
        self.conn = conn
        self.repl_backend = None
        self.command_table = {
            cmd('stpi') : self.command_step_into,
            cmd('stpo') : self.command_step_out,
            cmd('stpv') : self.command_step_over,
            cmd('brkp') : self.command_set_breakpoint,
            cmd('brkc') : self.command_set_breakpoint_condition,
            cmd('brkr') : self.command_remove_breakpoint,
            cmd('brka') : self.command_break_all,
            cmd('resa') : self.command_resume_all,
            cmd('rest') : self.command_resume_thread,
            cmd('exec') : self.command_execute_code,
            cmd('chld') : self.command_enum_children,
            cmd('setl') : self.command_set_lineno,
            cmd('detc') : self.command_detach,
            cmd('clst') : self.command_clear_stepping,
            cmd('sexi') : self.command_set_exception_info,
            cmd('sehi') : self.command_set_exception_handler_info,
            cmd('bkdr') : self.command_remove_django_breakpoint,
            cmd('bkda') : self.command_add_django_breakpoint,
            cmd('crep') : self.command_connect_repl,
            cmd('drep') : self.command_disconnect_repl,
        }

    def loop(self):
        try:
            while True:
                inp = conn.recv(4)
                cmd = self.command_table.get(inp)
                if cmd is not None:
                    cmd()
                else:
                    if inp:
                        print ('unknown command', inp)
                    break
        except DebuggerExitException:
            pass
        except socket.error:
            pass
        except:
            traceback.print_exc()
            
    def command_step_into(self):
        tid = read_int(self.conn)
        thread = get_thread_from_id(tid)
        if thread is not None:
            thread.stepping = STEPPING_INTO
            self.command_resume_all()

    def command_step_out(self):
        tid = read_int(self.conn)
        thread = get_thread_from_id(tid)
        if thread is not None:
            thread.stepping = STEPPING_OUT
            self.command_resume_all()
    
    def command_step_over(self):
        # set step over
        tid = read_int(self.conn)
        thread = get_thread_from_id(tid)
        if thread is not None:
            if DJANGO_DEBUG:
                source_obj = get_django_frame_source(thread.cur_frame)
                if source_obj is not None:
                    thread.django_stepping = True
                    self.command_resume_all()
                    return

            thread.stepping = STEPPING_OVER
            self.command_resume_all()

    def command_set_breakpoint(self):
        brkpt_id = read_int(self.conn)
        lineNo = read_int(self.conn)
        filename = read_string(self.conn)
        condition = read_string(self.conn)
        break_when_changed = read_int(self.conn)
                                
        for modFilename, module in MODULES:
            if check_break_point(modFilename, module, brkpt_id, lineNo, filename, condition, break_when_changed):
                break
        else:
            # failed to set break point
            add_break_point(filename, break_when_changed, condition, lineNo, brkpt_id, False)
            PENDING_BREAKPOINTS.add(PendingBreakPoint(brkpt_id, lineNo, filename, condition, break_when_changed))
            report_breakpoint_failed(brkpt_id)

    def command_set_breakpoint_condition(self):
        brkpt_id = read_int(self.conn)
        condition = read_string(self.conn)
        break_when_changed = read_int(self.conn)
        
        for line, bp_dict in BREAKPOINTS.items():
            for filename, id in bp_dict:
                if id == brkpt_id:
                    bp_dict[filename, id] = ConditionInfo(condition, break_when_changed), bp_dict[filename, id][1]
                    break

    def command_remove_breakpoint(self):
        lineNo = read_int(self.conn)
        brkpt_id = read_int(self.conn)
        cur_bp = BREAKPOINTS.get(lineNo)
        if cur_bp is not None:
            for file, id in cur_bp:
                if id == brkpt_id:
                    del cur_bp[file, id]
                    if not cur_bp:
                        del BREAKPOINTS[lineNo]
                    break

    def command_remove_django_breakpoint(self):
        lineNo = read_int(self.conn)
        brkpt_id = read_int(self.conn)
        filename = read_string(self.conn)

        bp_info = DJANGO_BREAKPOINTS.get(filename.lower())
        if bp_info is not None:
            bp_info.remove_breakpoint(lineNo)

    def command_add_django_breakpoint(self):
        brkpt_id = read_int(self.conn)
        lineNo = read_int(self.conn)
        filename = read_string(self.conn)
        bp_info = DJANGO_BREAKPOINTS.get(filename.lower())
        if bp_info is None:
            DJANGO_BREAKPOINTS[filename.lower()] = bp_info = DjangoBreakpointInfo(filename)

        bp_info.add_breakpoint(lineNo, brkpt_id)

    def command_connect_repl(self):
        port_num = read_int(self.conn)
        _start_new_thread(self.connect_to_repl_backend, (port_num,))

    def connect_to_repl_backend(self, port_num):
        DONT_DEBUG.append(_vspr.__file__)
        self.repl_backend = _vspr.DebugReplBackend(self)
        self.repl_backend.connect_from_debugger(port_num)
        self.repl_backend.execution_loop()

    def connect_to_repl_backend_using_socket(self, sock):
        DONT_DEBUG.append(_vspr.__file__)
        self.repl_backend = _vspr.DebugReplBackend(self)
        self.repl_backend.connect_from_debugger_using_socket(sock)
        self.repl_backend.execution_loop()

    def command_disconnect_repl(self):
        if self.repl_backend is not None:
            self.repl_backend.disconnect_from_debugger()
            self.repl_backend = None

    def command_break_all(self):
        global SEND_BREAK_COMPLETE
        SEND_BREAK_COMPLETE = True
        mark_all_threads_for_break()

    def command_resume_all(self):
        # resume all
        THREADS_LOCK.acquire()
        all_threads = list(THREADS.values())
        THREADS_LOCK.release()
        for thread in all_threads:
            thread._block_starting_lock.acquire()
            if thread.stepping == STEPPING_BREAK or thread.stepping == STEPPING_ATTACH_BREAK:
                thread.stepping = STEPPING_NONE
            if thread._is_blocked:
                thread.unblock()
            thread._block_starting_lock.release()
    
    def command_resume_thread(self):
        tid = read_int(self.conn)
        THREADS_LOCK.acquire()
        thread = THREADS[tid]
        THREADS_LOCK.release()

        if thread.reported_process_loaded:
            thread.reported_process_loaded = False
            self.command_resume_all()
        else:
            thread.unblock()
    
    def command_set_exception_info(self):
        BREAK_ON.Clear()
        BREAK_ON.default_mode = read_int(self.conn)

        break_on_count = read_int(self.conn)
        for i in xrange(break_on_count):
            mode = read_int(self.conn)
            name = read_string(self.conn)
            BREAK_ON.AddException(name, mode)

    def command_set_exception_handler_info(self):
        try:
            filename = read_string(self.conn)

            statement_count = read_int(self.conn)
            handlers = []
            for _ in xrange(statement_count):
                line_start, line_end = read_int(self.conn), read_int(self.conn)

                expressions = set()
                text = read_string(self.conn).strip()
                while text != '-':
                    expressions.add(text)
                    text = read_string(self.conn)

                if not expressions:
                    expressions = set('*')

                handlers.append((line_start, line_end, expressions))

            BREAK_ON.handler_cache[filename] = handlers
        finally:
            BREAK_ON.handler_lock.release()

    def command_clear_stepping(self):
        tid = read_int(self.conn)

        thread = get_thread_from_id(tid)
        if thread is not None:
            thread.stepping = STEPPING_NONE

    def command_set_lineno(self):
        tid = read_int(self.conn)
        fid = read_int(self.conn)
        lineno = read_int(self.conn)
        try:
            THREADS_LOCK.acquire()
            THREADS[tid].cur_frame.f_lineno = lineno
            newline = THREADS[tid].cur_frame.f_lineno
            THREADS_LOCK.release()
            with _SendLockCtx:
                self.conn.send(SETL)
                write_int(self.conn, 1)
                write_int(self.conn, tid)
                write_int(self.conn, newline)
        except:
            with _SendLockCtx:
                self.conn.send(SETL)
                write_int(self.conn, 0)
                write_int(self.conn, tid)
                write_int(self.conn, 0)

    def command_execute_code(self):
        # execute given text in specified frame
        text = read_string(self.conn)
        tid = read_int(self.conn) # thread id
        fid = read_int(self.conn) # frame id
        eid = read_int(self.conn) # execution id
        frame_kind = read_int(self.conn)

        thread, cur_frame = self.get_thread_and_frame(tid, fid, frame_kind)
        if thread is not None and cur_frame is not None:
            thread.run_on_thread(text, cur_frame, eid, frame_kind)

    def execute_code_no_report(self, text, tid, fid, frame_kind):
        # execute given text in specified frame, without sending back the results
        thread, cur_frame = self.get_thread_and_frame(tid, fid, frame_kind)
        if thread is not None and cur_frame is not None:
            thread.run_locally_no_report(text, cur_frame, frame_kind)

    def command_enum_children(self):
        # execute given text in specified frame
        text = read_string(self.conn)
        tid = read_int(self.conn) # thread id
        fid = read_int(self.conn) # frame id
        eid = read_int(self.conn) # execution id
        frame_kind = read_int(self.conn) # frame kind
        child_is_enumerate = read_int(self.conn)
                
        thread, cur_frame = self.get_thread_and_frame(tid, fid, frame_kind)
        if thread is not None and cur_frame is not None:
            thread.enum_child_on_thread(text, cur_frame, eid, child_is_enumerate, frame_kind)
    
    def get_thread_and_frame(self, tid, fid, frame_kind):
        thread = get_thread_from_id(tid)
        cur_frame = None

        if thread is not None:
            cur_frame = thread.cur_frame
            for i in xrange(fid):
                cur_frame = cur_frame.f_back

        return thread, cur_frame

    def command_detach(self):
        detach_threads()

        # unload debugger DLL
        global debugger_dll_handle
        if debugger_dll_handle is not None:
            k32 = ctypes.WinDLL('kernel32')
            k32.FreeLibrary.argtypes = [ctypes.c_void_p]
            k32.FreeLibrary(debugger_dll_handle)
            debugger_dll_handle = None

        with _SendLockCtx:
            conn.send(DETC)

            detach_process()        

        for callback in DETACH_CALLBACKS:
            callback()
        
        raise DebuggerExitException()


DETACH_CALLBACKS = []

def new_thread_wrapper(func, *posargs, **kwargs):
    cur_thread = new_thread()
    try:
        sys.settrace(cur_thread.trace_func)
        func(*posargs, **kwargs)
    finally:
        THREADS_LOCK.acquire()
        if not cur_thread.detach:
            del THREADS[cur_thread.id]
        THREADS_LOCK.release()

        if not DETACHED:
            report_thread_exit(cur_thread)

def write_string(conn, string):
    if string is None:
        conn.send(NONE_PREFIX)
    elif isinstance(string, unicode):
        bytes = string.encode('utf8')
        bytes_len = len(bytes)
        conn.send(UNICODE_PREFIX)
        write_int(conn, len(bytes))
        if bytes_len > 0:
            conn.send(bytes)
    else:
        string_len = len(string)
        conn.send(ASCII_PREFIX)
        write_int(conn, string_len)
        if string_len > 0:
            conn.send(string)

def read_string(conn):
    str_len = read_int(conn)
    if not str_len:
        return ''
    res = cmd('')
    while len(res) < str_len:
        res = res + conn.recv(str_len - len(res))
    return res.decode('utf8')

def read_int(conn):
    return struct.unpack('!q', conn.recv(8))[0]

def write_int(conn, i):
    conn.send(struct.pack('!q', i))

def report_new_thread(new_thread):
    ident = new_thread.id
    with _SendLockCtx:
        conn.send(NEWT)
        write_int(conn, ident)

def report_all_threads():
    THREADS_LOCK.acquire()
    for cur_thread in THREADS.values():
        report_new_thread(cur_thread)
    THREADS_LOCK.release()

def report_thread_exit(old_thread):
    ident = old_thread.id
    with _SendLockCtx:
        conn.send(EXTT)
        write_int(conn, ident)

def report_exception(frame, exc_info, tid, break_type):
    exc_type = exc_info[0]
    exc_value = exc_info[1]
    tb_value = exc_info[2]
    exc_name = exc_type.__module__ + '.' + exc_type.__name__
    
    if type(exc_value) is tuple:
        # exception object hasn't been created yet, create it now 
        # so we can get the correct msg.
        exc_value = exc_type(*exc_value)
    
    excp_text = str(exc_value)

    with _SendLockCtx:
        conn.send(EXCP)
        write_string(conn, exc_name)
        write_int(conn, tid)
        write_int(conn, break_type)
        write_string(conn, excp_text)

def new_module(frame):
    mod = Module(get_code_filename(frame.f_code))
    MODULES.append((frame.f_code.co_filename, mod))

    return frame.f_code, mod

def report_module_load(mod):
    with _SendLockCtx:
        conn.send(MODL)
        write_int(conn, mod.module_id)
        write_string(conn, mod.filename)

def report_step_finished(tid):
    with _SendLockCtx:
        conn.send(STPD)
        write_int(conn, tid)

def report_breakpoint_bound(id):
    with _SendLockCtx:
        conn.send(BRKS)
        write_int(conn, id)

def report_breakpoint_failed(id):
    with _SendLockCtx:
        conn.send(BRKF)
        write_int(conn, id)

def report_breakpoint_hit(id, tid):    
    with _SendLockCtx:
        conn.send(BRKH)
        write_int(conn, id)
        write_int(conn, tid)

def report_process_loaded(tid):
    with _SendLockCtx:
        conn.send(LOAD)
        write_int(conn, tid)

def report_execution_error(exc_text, execution_id):
    with _SendLockCtx:
        conn.send(EXCE)
        write_int(conn, execution_id)
        write_string(conn, exc_text)

def report_execution_exception(execution_id, exc_info):
    try:
        exc_text = str(exc_info[1])
    except:
        exc_text = 'An exception was thrown'

    report_execution_error(exc_text, execution_id)

def safe_repr(obj):
    try:
        return repr(obj)
    except:
        return '__repr__ raised an exception'

def safe_hex_repr(obj):
    try:
        return hex(obj)
    except:
        return None

def get_object_len(obj):
    try:
        return len(obj)
    except:
        return None

def report_execution_result(execution_id, result):
    obj_repr = safe_repr(result)
    hex_repr = safe_hex_repr(result)
    res_type = type(result)
    type_name = type(result).__name__
    obj_len = get_object_len(result)

    with _SendLockCtx:
        conn.send(EXCR)
        write_int(conn, execution_id)
        write_object(conn, res_type, obj_repr, hex_repr, type_name, obj_len)

def report_children(execution_id, attributes, indices, indices_are_index, indices_are_enumerate):
    attributes = [(index, safe_repr(result), safe_hex_repr(result), type(result), type(result).__name__, get_object_len(result)) for index, result in attributes]
    indices = [(index, safe_repr(result), safe_hex_repr(result), type(result), type(result).__name__, get_object_len(result)) for index, result in indices]

    with _SendLockCtx:
        conn.send(CHLD)
        write_int(conn, execution_id)
        write_int(conn, len(attributes))
        write_int(conn, len(indices))
        write_int(conn, indices_are_index)
        write_int(conn, indices_are_enumerate)
        for child_name, obj_repr, hex_repr, res_type, type_name, obj_len in attributes:
            write_string(conn, child_name)
            write_object(conn, res_type, obj_repr, hex_repr, type_name, obj_len)
        for child_name, obj_repr, hex_repr, res_type, type_name, obj_len in indices:
            write_string(conn, child_name)
            write_object(conn, res_type, obj_repr, hex_repr, type_name, obj_len)

def get_code_filename(code):
    return path.abspath(code.co_filename)

NONEXPANDABLE_TYPES = [int, str, bool, float, object, type(None), unicode]
try:
    NONEXPANDABLE_TYPES.append(long)
except NameError: pass

def write_object(conn, obj_type, obj_repr, hex_repr, type_name, obj_len):
    write_string(conn, obj_repr)
    write_string(conn, hex_repr)
    write_string(conn, type_name)
    if obj_type in NONEXPANDABLE_TYPES or obj_len == 0:
        write_int(conn, 0)
    else:
        write_int(conn, 1)


try:
    execfile
except NameError:
    # Py3k, execfile no longer exists
    def execfile(file, globals, locals): 
        f = open(file, "rb")
        try:
            exec(compile(f.read().replace(cmd('\r\n'), cmd('\n')), file, 'exec'), globals, locals) 
        finally:
            f.close()


debugger_thread_id = -1
_INTERCEPTING_FOR_ATTACH = False
def intercept_threads(for_attach = False):
    thread.start_new_thread = thread_creator
    thread.start_new = thread_creator
    global threading
    if threading is None:
        # we need to patch threading._start_new_thread so that 
        # we pick up new threads in the attach case when threading
        # is already imported.
        import threading
        threading._start_new_thread = thread_creator
    global _INTERCEPTING_FOR_ATTACH
    _INTERCEPTING_FOR_ATTACH = for_attach

def attach_process(port_num, debug_id, report_and_block = False):
    global conn
    for i in xrange(50):
        try:
            conn = socket.socket(socket.AF_INET, socket.SOCK_STREAM)
            conn.connect(('127.0.0.1', port_num))
            write_string(conn, debug_id)
            write_int(conn, 0)  # success
            break
        except:
            import time
            time.sleep(50./1000)
    else:
        raise Exception('failed to attach')
    attach_process_from_socket(conn, report_and_block, report_and_block)

def attach_process_from_socket(sock, report = False, block = False):
    global conn
    global DETACHED
    global attach_sent_break
    conn = sock
    attach_sent_break = False

    # start the debugging loop
    global debugger_thread_id
    debugger_thread_id = _start_new_thread(DebuggerLoop(conn).loop, ())

    if report:
        THREADS_LOCK.acquire()
        if block:
            main_thread = THREADS[thread.get_ident()]
        for cur_thread in THREADS.values():
            report_new_thread(cur_thread)
        THREADS_LOCK.release()

        for filename, module in MODULES:
            report_module_load(module)
    DETACHED = False

    if block:
        main_thread.block(lambda: report_process_loaded(thread.get_ident()))

    for mod_name, mod_value in sys.modules.items():
        try:
            filename = getattr(mod_value, '__file__', None)
            if filename is not None:
                try:
                    fullpath = path.abspath(filename)
                except:
                    pass
                else:
                    MODULES.append((filename, Module(fullpath)))
        except:
            traceback.print_exc()   

    # intercept all new thread requests
    if not _INTERCEPTING_FOR_ATTACH:
        intercept_threads()

# Try to detach cooperatively, notifying the debugger as we do so.
def detach_process_and_notify_debugger():
    if DebuggerLoop.instance:
        try:
            DebuggerLoop.instance.command_detach()
        except DebuggerExitException: # successfully detached
            return
        except: # swallow anything else, and forcibly detach below
            pass
    detach_process()

def detach_process():
    global DETACHED
    DETACHED = True
    if not _INTERCEPTING_FOR_ATTACH:
        if isinstance(sys.stdout, _DebuggerOutput): 
            sys.stdout = sys.stdout.old_out
        if isinstance(sys.stderr, _DebuggerOutput):
            sys.stderr = sys.stderr.old_out

    if not _INTERCEPTING_FOR_ATTACH:
        thread.start_new_thread = _start_new_thread
        thread.start_new = _start_new_thread

def detach_threads():
    # tell all threads to stop tracing...
    THREADS_LOCK.acquire()
    for tid, pyThread in THREADS.items():
        if not _INTERCEPTING_FOR_ATTACH:
            pyThread.detach = True
            pyThread.stepping = STEPPING_BREAK

        if pyThread._is_blocked:
            pyThread.unblock()

    if not _INTERCEPTING_FOR_ATTACH:
        THREADS.clear()
        
    BREAKPOINTS.clear()

    THREADS_LOCK.release()

def new_thread(tid = None, set_break = False, frame = None):
    # called during attach w/ a thread ID provided.
    if tid == debugger_thread_id:
        return None

    cur_thread = Thread(tid)    
    THREADS_LOCK.acquire()
    THREADS[cur_thread.id] = cur_thread
    THREADS_LOCK.release()
    cur_thread.push_frame(frame)
    if set_break:
        cur_thread.stepping = STEPPING_ATTACH_BREAK
    if not DETACHED:
        report_new_thread(cur_thread)
    return cur_thread

def new_external_thread():
    thread = new_thread()
    if not attach_sent_break:
        # we are still doing the attach, make this thread break.
        thread.stepping = STEPPING_ATTACH_BREAK
    elif SEND_BREAK_COMPLETE:
        # user requested break all, make this thread break
        thread.stepping = STEPPING_BREAK

    sys.settrace(thread.trace_func)

def do_wait():
    import msvcrt    
    sys.__stdout__.write('Press any key to continue . . . ')
    sys.__stdout__.flush()
    msvcrt.getch()

def enable_output_redirection():
    sys.stdout = _DebuggerOutput(sys.stdout, is_stdout = True)
    sys.stderr = _DebuggerOutput(sys.stderr, is_stdout = False)

def connect_repl_using_socket(sock):
    _start_new_thread(DebuggerLoop.instance.connect_to_repl_backend_using_socket, (sock,))

class _DebuggerOutput(object):
    """file like object which redirects output to the repl window."""
    errors = 'strict'

    def __init__(self, old_out, is_stdout):
        self.is_stdout = is_stdout
        self.old_out = old_out
        if sys.version >= '3.' and hasattr(old_out, 'buffer'):
            self.buffer = DebuggerBuffer(old_out.buffer)

    def flush(self):
        if self.old_out:
            self.old_out.flush()
    
    def writelines(self, lines):
        for line in lines:
            self.write(line)
    
    @property
    def encoding(self):
        return 'utf8'

    def write(self, value):
        if not DETACHED:
            probe_stack(3)
            with _SendLockCtx:
                conn.send(OUTP)
                write_int(conn, thread.get_ident())
                write_string(conn, value)
        if self.old_out:
            self.old_out.write(value)
    
    def isatty(self):
        return True

    def next(self):
        pass
    
    @property
    def name(self):
        if self.is_stdout:
            return "<stdout>"
        else:
            return "<stderr>"

class DebuggerBuffer(object):
    def __init__(self, old_buffer):
        self.buffer = old_buffer

    def write(self, data):
        if not DETACHED:
            probe_stack(3)
            str_data = data.decode('utf8')
            with _SendLockCtx:
                conn.send(OUTP)
                write_int(conn, thread.get_ident())
                write_string(conn, str_data)
        self.buffer.write(data)

    def flush(self): 
        self.buffer.flush()

    def truncate(self, pos = None):
        return self.buffer.truncate(pos)

    def tell(self):
        return self.buffer.tell()

    def seek(self, pos, whence = 0):
        return self.buffer.seek(pos, whence)


def is_same_py_file(file1, file2):
    """compares 2 filenames accounting for .pyc files"""
    if file1.endswith('.pyc') or file1.endswith('.pyo'): 
        file1 = file1[:-1]
    if file2.endswith('.pyc') or file2.endswith('.pyo'): 
        file2 = file2[:-1]

    return file1 == file2


def print_exception():
    # count the debugger frames to be removed
    tb = traceback.extract_tb(sys.exc_info()[2])
    debugger_count = len(tb)
    while debugger_count:
        if is_same_py_file(tb[debugger_count - 1][0], __file__):
            break
        debugger_count -= 1
        
    # print the traceback
    tb = tb[debugger_count:]
    if tb:
        print('Traceback (most recent call last):')
        for out in traceback.format_list(tb):
            sys.stdout.write(out)
    
    # print the exception
    for out in traceback.format_exception_only(sys.exc_info()[0], sys.exc_info()[1]):
        sys.stdout.write(out)

def silent_excepthook(exc_type, exc_value, exc_tb):
    # Used to avoid displaying the exception twice on exit.
    pass

def debug(file, port_num, debug_id, globals_obj, locals_obj, wait_on_exception, redirect_output, wait_on_exit, break_on_systemexit_zero = False, debug_stdlib = False, django_debugging = False):
    # remove us from modules so there's no trace of us
    sys.modules['$visualstudio_py_debugger'] = sys.modules['visualstudio_py_debugger']
    __name__ = '$visualstudio_py_debugger'
    del sys.modules['visualstudio_py_debugger']
    del globals_obj['port_num']
    del globals_obj['visualstudio_py_debugger']
    del globals_obj['wait_on_exception']
    del globals_obj['redirect_output']
    del globals_obj['wait_on_exit']
    del globals_obj['debug_id']
    del globals_obj['django_debugging']
    if 'break_on_systemexit_zero' in globals_obj: 
        del globals_obj['break_on_systemexit_zero']
    if 'debug_stdlib' in globals_obj: 
        del globals_obj['debug_stdlib']

    global BREAK_ON_SYSTEMEXIT_ZERO, DEBUG_STDLIB, DJANGO_DEBUG
    BREAK_ON_SYSTEMEXIT_ZERO = break_on_systemexit_zero
    DEBUG_STDLIB = debug_stdlib
    DJANGO_DEBUG = django_debugging

    attach_process(port_num, debug_id)

    if redirect_output:
        enable_output_redirection()

    # setup the current thread
    cur_thread = new_thread()
    cur_thread.stepping = STEPPING_LAUNCH_BREAK

    # start tracing on this thread
    sys.settrace(cur_thread.trace_func)

    # now execute main file
    try:
        try:
            execfile(file, globals_obj, locals_obj)
        finally:
            sys.settrace(None)
            THREADS_LOCK.acquire()
            del THREADS[cur_thread.id]
            THREADS_LOCK.release()
            report_thread_exit(cur_thread)

        if wait_on_exit:
            do_wait()
    except SystemExit:
        if (wait_on_exception and sys.exc_info()[1].code != 0) or (wait_on_exit and sys.exc_info()[1].code == 0):
            print_exception()
            do_wait()
        if sys.excepthook == sys.__excepthook__:
            # If the user has reassigned excepthook then let theirs run.
            # Otherwise, suppress the extra traceback.
            sys.excepthook = silent_excepthook
        raise
    except:
        print_exception()
        if wait_on_exception:
            do_wait()
        if sys.excepthook == sys.__excepthook__:
            # If the user has reassigned excepthook then let theirs run.
            # Otherwise, suppress the extra traceback.
            sys.excepthook = silent_excepthook
        raise
<|MERGE_RESOLUTION|>--- conflicted
+++ resolved
@@ -1,2033 +1,2033 @@
- # ############################################################################
- #
- # Copyright (c) Microsoft Corporation. 
- #
- # This source code is subject to terms and conditions of the Apache License, Version 2.0. A 
- # copy of the license can be found in the License.html file at the root of this distribution. If 
- # you cannot locate the Apache License, Version 2.0, please send an email to 
- # vspython@microsoft.com. By using this source code in any fashion, you are agreeing to be bound 
- # by the terms of the Apache License, Version 2.0.
- #
- # You must not remove this notice, or any other, from this software.
- #
- # ###########################################################################
-
-from __future__ import with_statement
-import sys
-import ctypes
-try:
-    import thread
-except ImportError:
-    import _thread as thread
-import socket
-import struct
-import weakref
-import traceback
-import types
-import bisect
-try:
-    import visualstudio_py_repl as _vspr
-except ImportError:
-    try:
-        import ptvsd.visualstudio_py_repl as _vspr
-    except ImportError:
-        # in the attach scenario, visualstudio_py_repl should already be defined
-        visualstudio_py_repl
-from os import path
-
-try:
-    import stackless
-except ImportError:
-    stackless = None    
-
-try:
-    xrange
-except:
-    xrange = range
-
-if sys.platform == 'cli':
-    import clr
-    from System.Runtime.CompilerServices import ConditionalWeakTable
-    IPY_SEEN_MODULES = ConditionalWeakTable[object, object]()
-
-# save start_new_thread so we can call it later, we'll intercept others calls to it.
-
-debugger_dll_handle = None
-DETACHED = True
-def thread_creator(func, args, kwargs = {}):
-    id = _start_new_thread(new_thread_wrapper, (func, ) + args, kwargs)
-        
-    return id
-
-_start_new_thread = thread.start_new_thread
-THREADS = {}
-THREADS_LOCK = thread.allocate_lock()
-MODULES = []
-
-BREAK_ON_SYSTEMEXIT_ZERO = False
-DEBUG_STDLIB = False
-DJANGO_DEBUG = False
-
-# Py3k compat - alias unicode to str
-try:
-    unicode
-except:
-    unicode = str
-
-# dictionary of line no to break point info
-BREAKPOINTS = {}
-DJANGO_BREAKPOINTS = {}
-
-BREAK_WHEN_CHANGED_DUMMY = object()
-# lock for calling .send on the socket
-send_lock = thread.allocate_lock()
-
-class _SendLockContextManager(object):
-    """context manager for send lock.  Handles both acquiring/releasing the 
-       send lock as well as detaching the debugger if the remote process 
-       is disconnected"""
-
-    def __enter__(self):
-        send_lock.acquire()
-
-    def __exit__(self, exc_type, exc_value, tb):        
-        send_lock.release()
-        if exc_type is not None:
-            detach_threads()
-            detach_process()
-            # swallow the exception, we're no longer debugging
-            return True 
-       
-
-_SendLockCtx = _SendLockContextManager()
-
-SEND_BREAK_COMPLETE = False
-
-STEPPING_OUT = -1  # first value, we decrement below this
-STEPPING_NONE = 0
-STEPPING_BREAK = 1
-STEPPING_LAUNCH_BREAK = 2
-STEPPING_ATTACH_BREAK = 3
-STEPPING_INTO = 4
-STEPPING_OVER = 5     # last value, we increment past this.
-
-USER_STEPPING = (STEPPING_OUT, STEPPING_INTO, STEPPING_OVER)
-
-FRAME_KIND_NONE = 0
-FRAME_KIND_PYTHON = 1
-FRAME_KIND_DJANGO = 2
-
-def cmd(cmd_str):
-    if sys.version >= '3.0':
-        return bytes(cmd_str, 'ascii')
-    return cmd_str
-
-if sys.version[0] == '3':
-  # work around a crashing bug on CPython 3.x where they take a hard stack overflow
-  # we'll never see this exception but it'll allow us to keep our try/except handler
-  # the same across all versions of Python
-  class StackOverflowException(Exception): pass
-else:
-  StackOverflowException = RuntimeError
-  
-# we can't run the importer at some random point because we might be importing 
-# something complete with the loader lock held.  Therefore we eagerly run a UTF8
-# decode here so that any required imports for it to succeed later have already
-# been imported.
-
-cmd('').decode('utf8')
-''.encode('utf8') # just in case they differ in what they import...
-
-ASBR = cmd('ASBR')
-SETL = cmd('SETL')
-THRF = cmd('THRF')
-DETC = cmd('DETC')
-NEWT = cmd('NEWT')
-EXTT = cmd('EXTT')
-EXIT = cmd('EXIT')
-EXCP = cmd('EXCP')
-MODL = cmd('MODL')
-STPD = cmd('STPD')
-BRKS = cmd('BRKS')
-BRKF = cmd('BRKF')
-BRKH = cmd('BRKH')
-LOAD = cmd('LOAD')
-EXCE = cmd('EXCE')
-EXCR = cmd('EXCR')
-CHLD = cmd('CHLD')
-OUTP = cmd('OUTP')
-REQH = cmd('REQH')
-UNICODE_PREFIX = cmd('U')
-ASCII_PREFIX = cmd('A')
-NONE_PREFIX = cmd('N')
-
-def get_thread_from_id(id):
-    THREADS_LOCK.acquire()
-    try:
-        return THREADS.get(id)
-    finally:
-        THREADS_LOCK.release()
-
-def should_send_frame(frame):
-    return frame is not None and frame.f_code not in (get_code(debug), get_code(execfile), get_code(new_thread_wrapper))
-
-def lookup_builtin(name, frame):
-    try:
-        return  frame.f_builtins.get(bits)
-    except:
-        # http://ironpython.codeplex.com/workitem/30908
-        builtins = frame.f_globals['__builtins__']
-        if not isinstance(builtins, dict):
-            builtins = builtins.__dict__
-        return builtins.get(name)
-
-def lookup_local(frame, name):
-    bits = name.split('.')
-    obj = frame.f_locals.get(bits[0]) or frame.f_globals.get(bits[0]) or lookup_builtin(bits[0], frame)
-    bits.pop(0)
-    while bits and obj is not None and type(obj) is types.ModuleType:
-        obj = getattr(obj, bits.pop(0), None)
-    return obj
-        
-# These constants come from Visual Studio - enum_EXCEPTION_STATE
-BREAK_MODE_NEVER = 0
-BREAK_MODE_ALWAYS = 1
-BREAK_MODE_UNHANDLED = 32
-
-BREAK_TYPE_NONE = 0
-BREAK_TYPE_UNHANLDED = 1
-BREAK_TYPE_HANDLED = 2
-
-class ExceptionBreakInfo(object):
-    BUILT_IN_HANDLERS = {
-        '<frozen importlib._bootstrap>': ((None, None, '*'),)
-    }
-
-    def __init__(self):
-        self.default_mode = BREAK_MODE_UNHANDLED
-        self.break_on = { }
-        self.handler_cache = dict(self.BUILT_IN_HANDLERS)
-        self.handler_lock = thread.allocate_lock()
-        self.AddException('exceptions.IndexError', BREAK_MODE_NEVER)
-        self.AddException('exceptions.KeyError', BREAK_MODE_NEVER)
-        self.AddException('exceptions.AttributeError', BREAK_MODE_NEVER)
-        self.AddException('exceptions.StopIteration', BREAK_MODE_NEVER)
-        self.AddException('exceptions.GeneratorExit', BREAK_MODE_NEVER)
-
-    def Clear(self):
-        self.default_mode = BREAK_MODE_UNHANDLED
-        self.break_on.clear()
-        self.handler_cache = dict(self.BUILT_IN_HANDLERS)
-
-    def ShouldBreak(self, thread, ex_type, ex_value, trace):
-        probe_stack()
-        name = ex_type.__module__ + '.' + ex_type.__name__
-        mode = self.break_on.get(name, self.default_mode)
-        break_type = BREAK_TYPE_NONE
-        if mode & BREAK_MODE_ALWAYS:
-            if self.IsHandled(thread, ex_type, ex_value, trace):
-                break_type = BREAK_TYPE_HANDLED
-            else:
-                break_type = BREAK_TYPE_UNHANLDED
-        elif (mode & BREAK_MODE_UNHANDLED) and not self.IsHandled(thread, ex_type, ex_value, trace):
-            break_type = BREAK_TYPE_HANDLED
-
-        if break_type:
-            if issubclass(ex_type, SystemExit):
-                if not BREAK_ON_SYSTEMEXIT_ZERO:
-                    if ((isinstance(ex_value, int) and not ex_value) or 
-                        (isinstance(ex_value, SystemExit) and not ex_value.code)):
-                        break_type = BREAK_TYPE_NONE
-
-        return break_type
-    
-    def IsHandled(self, thread, ex_type, ex_value, trace):
-        if trace is None:
-            # get out if we didn't get a traceback
-            return False
-
-        if trace.tb_next is not None:
-            # don't break if this isn't the top of the traceback
-            return True
-            
-        cur_frame = trace.tb_frame
-        
-        while should_send_frame(cur_frame) and cur_frame.f_code.co_filename is not None:
-            if not is_same_py_file(cur_frame.f_code.co_filename, __file__):
-                handlers = self.handler_cache.get(cur_frame.f_code.co_filename)
-            
-                if handlers is None:
-                    # req handlers for this file from the debug engine
-                    self.handler_lock.acquire()
-                
-                    with _SendLockCtx:
-                        conn.send(REQH)
-                        write_string(conn, cur_frame.f_code.co_filename)
-
-                    # wait for the handler data to be received
-                    self.handler_lock.acquire()
-                    self.handler_lock.release()
-
-                    handlers = self.handler_cache.get(cur_frame.f_code.co_filename)
-
-                if handlers is None:
-                    # no code available, so assume unhandled
-                    return False
-
-                line = cur_frame.f_lineno
-                for line_start, line_end, expressions in handlers:
-                    if line_start is None or line_start <= line < line_end:
-                        if '*' in expressions:
-                            return True
-
-                        for text in expressions:
-                            try:
-                                res = lookup_local(cur_frame, text)
-                                if res is not None and issubclass(ex_type, res):
-                                    return True
-                            except:
-                                pass
-
-            cur_frame = cur_frame.f_back
-
-        return False
-    
-    def AddException(self, name, mode=BREAK_MODE_UNHANDLED):
-        if sys.version_info[0] >= 3 and name.startswith('exceptions.'):
-            name = 'builtins' + name[10:]
-        
-        self.break_on[name] = mode
-
-BREAK_ON = ExceptionBreakInfo()
-
-def probe_stack(depth = 10):
-  """helper to make sure we have enough stack space to proceed w/o corrupting 
-     debugger state."""
-  if depth == 0:
-      return
-  probe_stack(depth - 1)
-
-
-# specifies list of files not to debug, can be added to externally (the REPL does this
-# for $attach support and not stepping into the REPL)
- 
-DONT_DEBUG = [__file__]
-def should_debug_code(code):
-    if not DEBUG_STDLIB and code.co_filename.startswith(sys.prefix):
-        return False
-
-    filename = code.co_filename
-    for dont_debug_file in DONT_DEBUG:
-        if is_same_py_file(filename, dont_debug_file):
-            return False
-
-    return True
-
-attach_lock = thread.allocate()
-attach_sent_break = False
-
-
-def filename_is_same(win_path, local_path):
-    import ntpath
-    if ntpath.isabs(win_path) and path.isabs(local_path):
-        return path.normcase(win_path) == path.normcase(local_path)
-    return path.normcase(ntpath.basename(win_path)) == path.normcase(path.basename(local_path))
-
-
-def update_all_thread_stacks(blocking_thread):
-    THREADS_LOCK.acquire()
-    all_threads = list(THREADS.values())
-    THREADS_LOCK.release()
-    
-    for cur_thread in all_threads:
-        if cur_thread is blocking_thread:
-            continue
-            
-        cur_thread._block_starting_lock.acquire()
-        if not cur_thread._is_blocked:
-            # release the lock, we're going to run user code to evaluate the frames
-            cur_thread._block_starting_lock.release()        
-                            
-            frames = cur_thread.get_frame_list()
-    
-            # re-acquire the lock and make sure we're still not blocked.  If so send
-            # the frame list.
-            cur_thread._block_starting_lock.acquire()
-            if not cur_thread._is_blocked:
-                cur_thread.send_frame_list(frames)
-    
-        cur_thread._block_starting_lock.release()
-
-
-class DjangoBreakpointInfo(object):
-    def __init__(self, filename):
-        self._line_locations = None
-        self.filename = filename
-        self.breakpoints = {}
-    
-    def add_breakpoint(self, lineno, brkpt_id):
-        self.breakpoints[lineno] = brkpt_id
-
-    def remove_breakpoint(self, lineno):
-        del self.breakpoints[lineno]
-    
-    @property
-    def line_locations(self):
-        if self._line_locations is None:
-            # we need to calculate our line number offset information
-            try:
-                contents = file(self.filename, 'r')
-                line_info = []
-                file_len = 0
-                for line in contents:
-                    if not line_info and line.startswith('\xef\xbb\xbf'):
-                        line = line[3:] # Strip the BOM, Django seems to ignore this...
-                    file_len += len(line)
-                    line_info.append(file_len)
-                contents.close()
-                self._line_locations = line_info
-            except:
-                # file not available, locked, etc...
-                pass
-
-        return self._line_locations
-
-    def get_line_range(self, start, end):
-        line_locs = self.line_locations 
-        if line_locs is not None:
-            low_line = bisect.bisect_right(line_locs, start)
-            hi_line = bisect.bisect_right(line_locs, end)
-
-            return low_line, hi_line
-
-        return (None, None)
-
-    def should_break(self, start, end):
-        low_line, hi_line = self.get_line_range(start, end)
-        if low_line is not None and hi_line is not None:
-            # low_line/hi_line is 0 based, self.breakpoints is 1 based
-            for i in xrange(low_line+1, hi_line+2): 
-                bkpt_id = self.breakpoints.get(i)
-                if bkpt_id  is not None:
-                    return True, bkpt_id 
-
-        return False, 0
-
-
-def get_django_frame_source(frame):
-    if frame.f_code.co_name == 'render':
-        self_obj = frame.f_locals.get('self', None)
-        if self_obj is not None and type(self_obj).__name__ != 'TextNode':
-            source_obj = getattr(self_obj, 'source', None)
-            if source_obj is not None:
-                return source_obj
-
-    return None
-
-class ModuleExitFrame(object):
-    def __init__(self, real_frame):
-        self.real_frame = real_frame
-        self.f_lineno = real_frame.f_lineno + 1
-
-    def __getattr__(self, name):
-        return getattr(self.real_frame, name)
-
-class Thread(object):
-    def __init__(self, id = None):
-        if id is not None:
-            self.id = id 
-        else:
-            self.id = thread.get_ident()
-        self._events = {'call' : self.handle_call, 
-                        'line' : self.handle_line, 
-                        'return' : self.handle_return, 
-                        'exception' : self.handle_exception,
-                        'c_call' : self.handle_c_call,
-                        'c_return' : self.handle_c_return,
-                        'c_exception' : self.handle_c_exception,
-                       }
-        self.cur_frame = None
-        self.stepping = STEPPING_NONE
-        self.unblock_work = None
-        self._block_lock = thread.allocate_lock()
-        self._block_lock.acquire()
-        self._block_starting_lock = thread.allocate_lock()
-        self._is_blocked = False
-        self._is_working = False
-        self.stopped_on_line = None
-        self.detach = False
-        self.trace_func = self.trace_func # replace self.trace_func w/ a bound method so we don't need to re-create these regularly
-        self.prev_trace_func = None
-        self.trace_func_stack = []
-        self.reported_process_loaded = False
-        self.django_stepping = None
-
-        # stackless changes        
-        if stackless is not None:            
-            stackless.set_schedule_callback( self.context_dispatcher )
-            # the tasklets need to be traced on a case by case bases
-            # sys.trace needs to be called within their calling context
-            def __call__(tsk, *args, **kwargs):
-                f = tsk.tempval
-                def new_f(old_f, args, kwargs):
-                    sys.settrace(self.trace_func)
-                    if old_f is not None:
-                        old_f(*args, **kwargs)
-                    sys.settrace(None)
-                tsk.tempval = new_f
-                stackless.tasklet.setup(tsk, f, args, kwargs)
-                return tsk
-    
-            def settrace( tsk, tb ):
-                if hasattr( tsk.frame, "f_trace"):
-                    tsk.frame.f_trace = tb
-                sys.settrace( tb )
-
-            self.__oldstacklesscall__ = stackless.tasklet.__call__
-            stackless.tasklet.settrace = settrace
-            stackless.tasklet.__call__ = __call__
-        if sys.platform == 'cli':
-            self.frames = []
-    
-    if sys.platform == 'cli':
-        # workaround an IronPython bug where we're sometimes missing the back frames
-        # http://ironpython.codeplex.com/workitem/31437
-        def push_frame(self, frame):
-            self.cur_frame = frame
-            self.frames.append(frame)
-
-        def pop_frame(self):
-            self.frames.pop()
-            self.cur_frame = self.frames[-1]
-    else:
-        def push_frame(self, frame):
-            self.cur_frame = frame
-
-        def pop_frame(self):
-            self.cur_frame = self.cur_frame.f_back
-
-<<<<<<< HEAD
-=======
-    def context_dispatcher(self, old, new):
-        self.stepping = STEPPING_NONE
-        # for those tasklets that started before we started tracing
-        # we need to make sure that the trace is set by patching
-        # it in the context switch
-        if not old:
-            pass # starting new
-        elif not new:
-            pass # killing prev
-        else:
-            if hasattr(new.frame, "f_trace") and not new.frame.f_trace:                
-                sys.call_tracing(new.settrace,(self.trace_func,))
-
->>>>>>> 79a98df2
-    def trace_func(self, frame, event, arg):
-        # If we're so far into process shutdown that sys is already gone, just stop tracing.
-        if sys is None:
-            return None
-
-        try:
-            # if should_debug_code(frame.f_code) is not true during attach
-            # the current frame is None and a pop_frame will cause an exception and 
-            # break the debugger
-            if self.cur_frame is None:
-                # happens during attach, we need frame for blocking
-                self.push_frame(frame)
-            if self.stepping == STEPPING_BREAK and should_debug_code(frame.f_code):
-                if self.detach:
-                    if stackless is not None:
-                        stackless.set_schedule_callback( None )
-                        stackless.tasklet.__call__ = self.__oldstacklesscall__
-                    sys.settrace(None)
-                    return None
-
-                self.async_break()
-
-            return self._events[event](frame, arg)
-        except (StackOverflowException, KeyboardInterrupt):
-            # stack overflow, disable tracing
-            return self.trace_func
-    
-    def handle_call(self, frame, arg):
-        self.push_frame(frame)
-
-        if DJANGO_BREAKPOINTS:
-            source_obj = get_django_frame_source(frame)
-            if source_obj is not None:
-                origin, (start, end) = source_obj
-                    
-                active_bps = DJANGO_BREAKPOINTS.get(origin.name.lower())
-                should_break = False
-                if active_bps is not None:
-                    should_break, bkpt_id = active_bps.should_break(start, end)
-                    if should_break:
-                        probe_stack()
-                        update_all_thread_stacks(self)
-                        self.block(lambda: (report_breakpoint_hit(bkpt_id, self.id), mark_all_threads_for_break()))
-                if not should_break and self.django_stepping:
-                    self.django_stepping = None
-                    self.stepping = STEPPING_OVER
-                    self.block_maybe_attach()
-
-        if frame.f_code.co_name == '<module>' and frame.f_code.co_filename != '<string>':
-            probe_stack()
-            code, module = new_module(frame)
-            if not DETACHED:
-                report_module_load(module)
-
-                # see if this module causes new break points to be bound
-                bound = set()
-                global PENDING_BREAKPOINTS
-                for pending_bp in PENDING_BREAKPOINTS:
-                    if check_break_point(code.co_filename, module, pending_bp.brkpt_id, pending_bp.lineNo, pending_bp.filename, pending_bp.condition, pending_bp.break_when_changed):
-                        bound.add(pending_bp)
-                PENDING_BREAKPOINTS -= bound
-
-        stepping = self.stepping
-        if stepping is not STEPPING_NONE:
-            if stepping == STEPPING_INTO:
-                # block when we hit the 1st line, not when we're on the function def
-                self.stepping = STEPPING_OVER
-                # empty stopped_on_line so that we will break even if it is
-                # the same line
-                self.stopped_on_line = None            
-            elif stepping >= STEPPING_OVER:
-                self.stepping += 1
-            elif stepping <= STEPPING_OUT:
-                self.stepping -= 1
-
-        if (sys.platform == 'cli' and 
-            frame.f_code.co_name == '<module>' and 
-            not IPY_SEEN_MODULES.TryGetValue(frame.f_code)[0]):
-            IPY_SEEN_MODULES.Add(frame.f_code, None)
-            # work around IronPython bug - http://ironpython.codeplex.com/workitem/30127
-            self.handle_line(frame, arg)
-
-        # forward call to previous trace function, if any, saving old trace func for when we return
-        old_trace_func = self.prev_trace_func
-        if old_trace_func is not None:
-            self.trace_func_stack.append(old_trace_func)
-            self.prev_trace_func = None  # clear first incase old_trace_func stack overflows
-            self.prev_trace_func = old_trace_func(frame, 'call', arg)
-
-        return self.trace_func
-        
-    def handle_line(self, frame, arg):
-        if not DETACHED:
-            stepping = self.stepping
-
-            # http://pytools.codeplex.com/workitem/815
-            # if we block for a step into/over we don't want to block again for a breakpoint
-            blocked_for_stepping = False
-
-            if stepping is not STEPPING_NONE:   # check for the common case of no stepping first...
-                if (((stepping == STEPPING_OVER or stepping == STEPPING_INTO) and frame.f_lineno != self.stopped_on_line) 
-                    or stepping == STEPPING_LAUNCH_BREAK 
-                    or stepping == STEPPING_ATTACH_BREAK):
-                    if ((stepping == STEPPING_LAUNCH_BREAK and not MODULES) or                        
-                        not should_debug_code(frame.f_code)):  # don't break into our own debugger / non-user code
-                        # don't break into inital Python code needed to set things up
-                        return self.trace_func
-                    
-                    blocked_for_stepping = stepping != STEPPING_LAUNCH_BREAK and stepping != STEPPING_ATTACH_BREAK
-                    self.block_maybe_attach()
-
-            if BREAKPOINTS and blocked_for_stepping is False:
-                bp = BREAKPOINTS.get(frame.f_lineno)
-                if bp is not None:
-                    for (filename, bp_id), (condition, bound) in bp.items():
-                        if filename == frame.f_code.co_filename or (not bound and filename_is_same(filename, frame.f_code.co_filename)):   
-                            if condition:                            
-                                try:
-                                    res = eval(condition.condition, frame.f_globals, frame.f_locals)
-                                    if condition.break_when_changed:
-                                        block = condition.last_value != res
-                                        condition.last_value = res
-                                    else:
-                                        block = res
-                                except:
-                                    block = True
-                            else:
-                                block = True
-
-                            if block:
-                                probe_stack()
-                                update_all_thread_stacks(self)
-                                self.block(lambda: (report_breakpoint_hit(bp_id, self.id), mark_all_threads_for_break()))
-                            break
-
-        # forward call to previous trace function, if any, updating trace function appropriately
-        old_trace_func = self.prev_trace_func
-        if old_trace_func is not None:
-            self.prev_trace_func = None  # clear first incase old_trace_func stack overflows
-            self.prev_trace_func = old_trace_func(frame, 'line', arg)
-
-        return self.trace_func
-    
-    def handle_return(self, frame, arg):
-        self.pop_frame()
-
-        if not DETACHED:
-            stepping = self.stepping
-            if stepping is not STEPPING_NONE:
-                if stepping > STEPPING_OVER:
-                    self.stepping -= 1
-                elif stepping < STEPPING_OUT:
-                    self.stepping += 1
-                elif stepping in USER_STEPPING and should_debug_code(frame.f_code):
-                    if self.cur_frame is None or frame.f_code.co_name == "<module>" :
-                        # restore back the module frame for the step out of a module
-                        self.push_frame(ModuleExitFrame(frame))
-                        self.stepping = STEPPING_NONE
-                        update_all_thread_stacks(self)
-                        self.block(lambda: report_step_finished(self.id))
-                        self.pop_frame()
-                    else:
-                        self.stepping = STEPPING_NONE
-                        update_all_thread_stacks(self)
-                        self.block(lambda: report_step_finished(self.id))
-
-        # forward call to previous trace function, if any
-        old_trace_func = self.prev_trace_func
-        if old_trace_func is not None:
-            old_trace_func(frame, 'return', arg)
-
-        # restore previous frames trace function if there is one
-        if self.trace_func_stack:
-            self.prev_trace_func = self.trace_func_stack.pop()
-        
-    def handle_exception(self, frame, arg):
-        if self.stepping == STEPPING_ATTACH_BREAK:
-            self.block_maybe_attach()
-
-        if not DETACHED and should_debug_code(frame.f_code):
-            break_type = BREAK_ON.ShouldBreak(self, *arg)
-            if break_type:
-                update_all_thread_stacks(self)
-                self.block(lambda: report_exception(frame, arg, self.id, break_type))
-
-        # forward call to previous trace function, if any, updating the current trace function
-        # with a new one if available
-        old_trace_func = self.prev_trace_func
-        if old_trace_func is not None:
-            self.prev_trace_func = old_trace_func(frame, 'exception', arg)
-
-        return self.trace_func
-        
-    def handle_c_call(self, frame, arg):
-        # break points?
-        pass
-        
-    def handle_c_return(self, frame, arg):
-        # step out of ?
-        pass
-        
-    def handle_c_exception(self, frame, arg):
-        pass
-
-    def block_maybe_attach(self):
-        will_block_now = True
-        if self.stepping == STEPPING_ATTACH_BREAK:
-            # only one thread should send the attach break in
-            attach_lock.acquire()
-            global attach_sent_break
-            if attach_sent_break:
-                will_block_now = False
-            attach_sent_break = True
-            attach_lock.release()
-    
-        probe_stack()
-        stepping = self.stepping
-        self.stepping = STEPPING_NONE
-        def block_cond():
-            if will_block_now:
-                if stepping == STEPPING_OVER or stepping == STEPPING_INTO:
-                    return report_step_finished(self.id)
-                else:
-                    if not DETACHED:
-                        if stepping == STEPPING_ATTACH_BREAK:
-                            self.reported_process_loaded = True
-                        return report_process_loaded(self.id)
-        update_all_thread_stacks(self)
-        self.block(block_cond)
-    
-    def async_break(self):
-        def async_break_send():
-            with _SendLockCtx:
-                sent_break_complete = False
-                global SEND_BREAK_COMPLETE
-                if SEND_BREAK_COMPLETE == True or SEND_BREAK_COMPLETE == self.id:
-                    # multiple threads could be sending this...
-                    SEND_BREAK_COMPLETE = False
-                    sent_break_complete = True
-                    conn.send(ASBR)
-                    write_int(conn, self.id)
-
-            if sent_break_complete:
-                # if we have threads which have not broken yet capture their frame list and 
-                # send it now.  If they block we'll send an updated (and possibly more accurate - if
-                # there are any thread locals) list of frames.
-                update_all_thread_stacks(self)
-
-        self.stepping = STEPPING_NONE
-        self.block(async_break_send)
-
-    def block(self, block_lambda):
-        """blocks the current thread until the debugger resumes it"""
-        assert not self._is_blocked
-        #assert self.id == thread.get_ident(), 'wrong thread identity' + str(self.id) + ' ' + str(thread.get_ident())    # we should only ever block ourselves
-        
-        # send thread frames before we block
-        self.enum_thread_frames_locally()
-        
-        self.stopped_on_line = self.cur_frame.f_lineno
-        # need to synchronize w/ sending the reason we're blocking
-        self._block_starting_lock.acquire()
-        self._is_blocked = True
-        block_lambda()
-        self._block_starting_lock.release()
-
-        while not DETACHED:
-            self._block_lock.acquire()
-            if self.unblock_work is None:
-                break
-
-            # the debugger wants us to do something, do it, and then block again
-            self._is_working = True
-            self.unblock_work()
-            self.unblock_work = None
-            self._is_working = False
-                
-        self._block_starting_lock.acquire()
-        assert self._is_blocked
-        self._is_blocked = False
-        self._block_starting_lock.release()
-
-    def unblock(self):
-        """unblocks the current thread allowing it to continue to run"""
-        assert self._is_blocked 
-        assert self.id != thread.get_ident()    # only someone else should unblock us
-        
-        self._block_lock.release()
-
-    def schedule_work(self, work):
-        self.unblock_work = work
-        self.unblock()
-
-    def run_on_thread(self, text, cur_frame, execution_id, frame_kind):
-        self._block_starting_lock.acquire()
-        
-        if not self._is_blocked:
-            report_execution_error('<expression cannot be evaluated at this time>', execution_id)
-        elif not self._is_working:
-            self.schedule_work(lambda : self.run_locally(text, cur_frame, execution_id, frame_kind))
-        else:
-            report_execution_error('<error: previous evaluation has not completed>', execution_id)
-        
-        self._block_starting_lock.release()
-
-    def run_on_thread_no_report(self, text, cur_frame, frame_kind):
-        self._block_starting_lock.acquire()
-        
-        if not self._is_blocked:
-            pass
-        elif not self._is_working:
-            self.schedule_work(lambda : self.run_locally_no_report(text, cur_frame, frame_kind))
-        else:
-            pass
-        
-        self._block_starting_lock.release()
-
-    def enum_child_on_thread(self, text, cur_frame, execution_id, child_is_enumerate, frame_kind):
-        self._block_starting_lock.acquire()
-        if not self._is_working and self._is_blocked:
-            self.schedule_work(lambda : self.enum_child_locally(text, cur_frame, execution_id, child_is_enumerate, frame_kind))
-            self._block_starting_lock.release()
-        else:
-            self._block_starting_lock.release()
-            report_children(execution_id, [], [], False, False)
-
-    def get_locals(self, cur_frame, frame_kind):
-        if frame_kind == FRAME_KIND_DJANGO:
-            locs = {}
-            # iterate going forward, so later items replace earlier items
-            for d in cur_frame.f_locals['context'].dicts:
-                # hasattr check to defend against someone passing a bad dictionary value
-                # and us breaking the app.
-                if hasattr(d, 'keys'):
-                    for key in d.keys():
-                        locs[key] = d[key]
-        else:
-            locs = cur_frame.f_locals
-        return locs
-
-    def locals_to_fast(self, frame):
-        try:
-            ltf = ctypes.pythonapi.PyFrame_LocalsToFast
-            ltf.argtypes = [ctypes.py_object, ctypes.c_int]
-            ltf(frame, 1)
-        except:
-            pass
-
-    def compile(self, text, cur_frame):
-        try:
-            code = compile(text, '<debug input>', 'eval')
-        except:
-            code = compile(text, '<debug input>', 'exec')
-        return code
-
-    def run_locally(self, text, cur_frame, execution_id, frame_kind):
-        try:
-            code = self.compile(text, cur_frame)
-            res = eval(code, cur_frame.f_globals, self.get_locals(cur_frame, frame_kind))
-            self.locals_to_fast(cur_frame)
-            report_execution_result(execution_id, res)
-        except:
-            report_execution_exception(execution_id, sys.exc_info())
-
-    def run_locally_no_report(self, text, cur_frame, frame_kind):
-        code = self.compile(text, cur_frame)
-        res = eval(code, cur_frame.f_globals, self.get_locals(cur_frame, frame_kind))
-        self.locals_to_fast(cur_frame)
-        sys.displayhook(res)
-
-    def enum_child_locally(self, text, cur_frame, execution_id, child_is_enumerate, frame_kind):
-        def get_attributes(res):
-            items = []
-            for name in dir(res):
-                if not (name.startswith('__') and name.endswith('__')):
-                    try:
-                        item = getattr(res, name)
-                        if not hasattr(item, '__call__'):
-                            items.append( (name, item) )
-                    except:
-                        # skip this item if we can't display it...
-                        pass
-            return items
-
-        try:
-            if child_is_enumerate:
-                # remove index from eval, then get the index back.
-                index_size = 0
-                enumerate_index = 0
-                for c in reversed(text):
-                    index_size += 1
-                    if c.isdigit():
-                        enumerate_index = enumerate_index * 10 + (ord(c) - ord('0'))
-                    elif c == '[':
-                        text = text[:-index_size]
-                        break
-            
-            code = compile(text, cur_frame.f_code.co_name, 'eval')
-            res = eval(code, cur_frame.f_globals, self.get_locals(cur_frame, frame_kind))
-            
-            if child_is_enumerate:
-                for index, value in enumerate(res):
-                    if enumerate_index == index:
-                        res = value
-                        break
-                else:
-                    # value changed?
-                    report_children(execution_id, [], [], False, False)
-                    return
-            
-            indices_are_index = False
-            indices_are_enumerate = False
-            maybe_enumerate = False
-            try:
-                if isinstance(res, types.GeneratorType):
-                    # go to the except block
-                    raise Exception('generator')
-                elif isinstance(res, dict) or (hasattr(res, 'items') and hasattr(res, 'has_key')):
-                    # dictionary-like object
-                    enum = res.items()
-                else:
-                    # indexable object
-                    enum = enumerate(res)
-                    maybe_enumerate = True
-
-                indices = []
-                for index, item in enum:
-                    try:
-                        if len(indices) > 10000:
-                            # report at most 10000 items.
-                            indices.append( ('[...]', 'Evaluation halted because sequence included too many items...') )
-                            break
-                        
-                        indices.append( ('[' + repr(index) + ']', item) )
-                        if maybe_enumerate and not indices_are_enumerate:
-                            # check if we can index back into this object, or if we have to use
-                            # enumerate to get values out of it.
-                            try:
-                                fetched = res[index]
-                                if fetched is not item:
-                                    indices_are_enumerate = True
-                            except:
-                                indices_are_enumerate = True
-                                
-                    except:
-                        # ignore bad objects for now...
-                        pass
-
-                indices_are_index = True
-            except:
-                # non-indexable object
-                indices = []
-
-            report_children(execution_id, get_attributes(res), indices, indices_are_index, indices_are_enumerate)
-        except:
-            report_children(execution_id, [], [], False, False)
-
-    def get_frame_list(self):
-        frames = []
-        cur_frame = self.cur_frame
-        
-        while should_send_frame(cur_frame):
-            # calculate the ending line number
-            lineno = cur_frame.f_code.co_firstlineno
-            try:
-                linetable = cur_frame.f_code.co_lnotab
-            except:
-                try:
-                    lineno = cur_frame.f_code.Span.End.Line
-                except:
-                    lineno = -1
-            else:
-                for line_incr in linetable[1::2]:
-                    if sys.version >= '3':
-                        lineno += line_incr
-                    else:
-                        lineno += ord(line_incr)
-
-            source_obj = None
-            frame_locals = cur_frame.f_locals
-            if DJANGO_DEBUG:
-                source_obj = get_django_frame_source(cur_frame)
-                if source_obj is not None:
-                    frame_locals = self.get_locals(cur_frame, FRAME_KIND_DJANGO)
-
-            if source_obj is not None:
-                var_names = frame_locals
-            elif frame_locals is cur_frame.f_globals:
-                var_names = cur_frame.f_globals
-            else:
-                var_names = cur_frame.f_code.co_varnames
-                        
-            vars = []
-            for var_name in var_names:
-                try:
-                    obj = frame_locals[var_name]
-                except:
-                    obj = '<undefined>'
-                try:
-                    if sys.version[0] == '2' and type(obj) is types.InstanceType:
-                        type_name = "instance (" + obj.__class__.__name__ + ")"
-                    else:
-                        type_name = type(obj).__name__
-                except:
-                    type_name = 'unknown'
-                    
-                vars.append((var_name, type(obj), safe_repr(obj), safe_hex_repr(obj), type_name, get_object_len(obj)))
-                
-        
-            frame_info = None
-
-            if source_obj is not None:
-                origin, (start, end) = source_obj
-
-                filename = str(origin)
-                bp_info = DJANGO_BREAKPOINTS.get(filename.lower())
-                if bp_info is None:
-                    DJANGO_BREAKPOINTS[filename.lower()] = bp_info = DjangoBreakpointInfo(filename)
-
-                low_line, hi_line = bp_info.get_line_range(start, end)
-                if low_line is not None and hi_line is not None:
-                    frame_kind = FRAME_KIND_DJANGO
-                    frame_info = (
-                        low_line + 1,
-                        hi_line + 1, 
-                        low_line + 1, 
-                        cur_frame.f_code.co_name,
-                        str(origin),
-                        0,
-                        vars,
-                        FRAME_KIND_DJANGO,
-                        get_code_filename(cur_frame.f_code),
-                        cur_frame.f_lineno
-                    )
-
-            if frame_info is None:
-                frame_info = (
-                    cur_frame.f_code.co_firstlineno,
-                    lineno, 
-                    cur_frame.f_lineno, 
-                    cur_frame.f_code.co_name,
-                    get_code_filename(cur_frame.f_code),
-                    cur_frame.f_code.co_argcount,
-                    vars,
-                    FRAME_KIND_PYTHON,
-                    None,
-                    None
-                )
-
-            frames.append(frame_info)
-        
-            cur_frame = cur_frame.f_back
-                        
-        return frames
-
-    def send_frame_list(self, frames, thread_name = None):
-        with _SendLockCtx:
-            conn.send(THRF)
-            write_int(conn, self.id)
-            write_string(conn, thread_name)
-        
-            # send the frame count
-            write_int(conn, len(frames))
-            for firstlineno, lineno, curlineno, name, filename, argcount, variables, frameKind, sourceFile, sourceLine in frames:
-                # send each frame    
-                write_int(conn, firstlineno)
-                write_int(conn, lineno)
-                write_int(conn, curlineno)
-        
-                write_string(conn, name)
-                write_string(conn, filename)
-                write_int(conn, argcount)
-                
-                write_int(conn, frameKind)
-                if frameKind == FRAME_KIND_DJANGO:
-                    write_string(conn, sourceFile)
-                    write_int(conn, sourceLine)
-                
-                write_int(conn, len(variables))
-                for name, type_obj, safe_repr_obj, hex_repr_obj, type_name, obj_len in variables:
-                    write_string(conn, name)
-                    write_object(conn, type_obj, safe_repr_obj, hex_repr_obj, type_name, obj_len)
-
-    def enum_thread_frames_locally(self):
-        global threading
-        if threading is None:
-            import threading
-        self.send_frame_list(self.get_frame_list(), getattr(threading.currentThread(), 'name', 'Python Thread'))
-
-
-
-threading = None
-
-class Module(object):
-    """tracks information about a loaded module"""
-
-    CurrentLoadIndex = 0
-
-    
-    def __init__(self, filename):
-        # TODO: Module.CurrentLoadIndex thread safety
-        self.module_id = Module.CurrentLoadIndex
-        Module.CurrentLoadIndex += 1
-        self.filename = filename
-
-
-class ConditionInfo(object):
-    def __init__(self, condition, break_when_changed):
-        self.condition = condition
-        self.break_when_changed = break_when_changed
-        self.last_value = BREAK_WHEN_CHANGED_DUMMY
-
-def get_code(func):
-    return getattr(func, 'func_code', None) or getattr(func, '__code__', None)
-
-
-class DebuggerExitException(Exception): pass
-
-def add_break_point(modFilename, break_when_changed, condition, lineNo, brkpt_id, bound = True):
-    cur_bp = BREAKPOINTS.get(lineNo)
-    if cur_bp is None:
-        cur_bp = BREAKPOINTS[lineNo] = dict()
-    
-    cond_info = None
-    if condition:
-        cond_info = ConditionInfo(condition, break_when_changed)
-    
-    cur_bp[(modFilename, brkpt_id)] = cond_info, bound
-
-def check_break_point(modFilename, module, brkpt_id, lineNo, filename, condition, break_when_changed):
-    if module.filename.lower() == path.abspath(filename).lower():
-        add_break_point(modFilename, break_when_changed, condition, lineNo, brkpt_id)
-        report_breakpoint_bound(brkpt_id)
-        return True
-    return False
-
-
-class PendingBreakPoint(object):
-    def __init__(self, brkpt_id, lineNo, filename, condition, break_when_changed):
-        self.brkpt_id = brkpt_id
-        self.lineNo = lineNo
-        self.filename = filename
-        self.condition = condition
-        self.break_when_changed = break_when_changed
-
-PENDING_BREAKPOINTS = set()
-
-def mark_all_threads_for_break(stepping = STEPPING_BREAK):
-    THREADS_LOCK.acquire()
-    for thread in THREADS.values():
-        thread.stepping = stepping
-    THREADS_LOCK.release()
-
-class DebuggerLoop(object):
-
-    instance = None
-
-    def __init__(self, conn):
-        DebuggerLoop.instance = self
-        self.conn = conn
-        self.repl_backend = None
-        self.command_table = {
-            cmd('stpi') : self.command_step_into,
-            cmd('stpo') : self.command_step_out,
-            cmd('stpv') : self.command_step_over,
-            cmd('brkp') : self.command_set_breakpoint,
-            cmd('brkc') : self.command_set_breakpoint_condition,
-            cmd('brkr') : self.command_remove_breakpoint,
-            cmd('brka') : self.command_break_all,
-            cmd('resa') : self.command_resume_all,
-            cmd('rest') : self.command_resume_thread,
-            cmd('exec') : self.command_execute_code,
-            cmd('chld') : self.command_enum_children,
-            cmd('setl') : self.command_set_lineno,
-            cmd('detc') : self.command_detach,
-            cmd('clst') : self.command_clear_stepping,
-            cmd('sexi') : self.command_set_exception_info,
-            cmd('sehi') : self.command_set_exception_handler_info,
-            cmd('bkdr') : self.command_remove_django_breakpoint,
-            cmd('bkda') : self.command_add_django_breakpoint,
-            cmd('crep') : self.command_connect_repl,
-            cmd('drep') : self.command_disconnect_repl,
-        }
-
-    def loop(self):
-        try:
-            while True:
-                inp = conn.recv(4)
-                cmd = self.command_table.get(inp)
-                if cmd is not None:
-                    cmd()
-                else:
-                    if inp:
-                        print ('unknown command', inp)
-                    break
-        except DebuggerExitException:
-            pass
-        except socket.error:
-            pass
-        except:
-            traceback.print_exc()
-            
-    def command_step_into(self):
-        tid = read_int(self.conn)
-        thread = get_thread_from_id(tid)
-        if thread is not None:
-            thread.stepping = STEPPING_INTO
-            self.command_resume_all()
-
-    def command_step_out(self):
-        tid = read_int(self.conn)
-        thread = get_thread_from_id(tid)
-        if thread is not None:
-            thread.stepping = STEPPING_OUT
-            self.command_resume_all()
-    
-    def command_step_over(self):
-        # set step over
-        tid = read_int(self.conn)
-        thread = get_thread_from_id(tid)
-        if thread is not None:
-            if DJANGO_DEBUG:
-                source_obj = get_django_frame_source(thread.cur_frame)
-                if source_obj is not None:
-                    thread.django_stepping = True
-                    self.command_resume_all()
-                    return
-
-            thread.stepping = STEPPING_OVER
-            self.command_resume_all()
-
-    def command_set_breakpoint(self):
-        brkpt_id = read_int(self.conn)
-        lineNo = read_int(self.conn)
-        filename = read_string(self.conn)
-        condition = read_string(self.conn)
-        break_when_changed = read_int(self.conn)
-                                
-        for modFilename, module in MODULES:
-            if check_break_point(modFilename, module, brkpt_id, lineNo, filename, condition, break_when_changed):
-                break
-        else:
-            # failed to set break point
-            add_break_point(filename, break_when_changed, condition, lineNo, brkpt_id, False)
-            PENDING_BREAKPOINTS.add(PendingBreakPoint(brkpt_id, lineNo, filename, condition, break_when_changed))
-            report_breakpoint_failed(brkpt_id)
-
-    def command_set_breakpoint_condition(self):
-        brkpt_id = read_int(self.conn)
-        condition = read_string(self.conn)
-        break_when_changed = read_int(self.conn)
-        
-        for line, bp_dict in BREAKPOINTS.items():
-            for filename, id in bp_dict:
-                if id == brkpt_id:
-                    bp_dict[filename, id] = ConditionInfo(condition, break_when_changed), bp_dict[filename, id][1]
-                    break
-
-    def command_remove_breakpoint(self):
-        lineNo = read_int(self.conn)
-        brkpt_id = read_int(self.conn)
-        cur_bp = BREAKPOINTS.get(lineNo)
-        if cur_bp is not None:
-            for file, id in cur_bp:
-                if id == brkpt_id:
-                    del cur_bp[file, id]
-                    if not cur_bp:
-                        del BREAKPOINTS[lineNo]
-                    break
-
-    def command_remove_django_breakpoint(self):
-        lineNo = read_int(self.conn)
-        brkpt_id = read_int(self.conn)
-        filename = read_string(self.conn)
-
-        bp_info = DJANGO_BREAKPOINTS.get(filename.lower())
-        if bp_info is not None:
-            bp_info.remove_breakpoint(lineNo)
-
-    def command_add_django_breakpoint(self):
-        brkpt_id = read_int(self.conn)
-        lineNo = read_int(self.conn)
-        filename = read_string(self.conn)
-        bp_info = DJANGO_BREAKPOINTS.get(filename.lower())
-        if bp_info is None:
-            DJANGO_BREAKPOINTS[filename.lower()] = bp_info = DjangoBreakpointInfo(filename)
-
-        bp_info.add_breakpoint(lineNo, brkpt_id)
-
-    def command_connect_repl(self):
-        port_num = read_int(self.conn)
-        _start_new_thread(self.connect_to_repl_backend, (port_num,))
-
-    def connect_to_repl_backend(self, port_num):
-        DONT_DEBUG.append(_vspr.__file__)
-        self.repl_backend = _vspr.DebugReplBackend(self)
-        self.repl_backend.connect_from_debugger(port_num)
-        self.repl_backend.execution_loop()
-
-    def connect_to_repl_backend_using_socket(self, sock):
-        DONT_DEBUG.append(_vspr.__file__)
-        self.repl_backend = _vspr.DebugReplBackend(self)
-        self.repl_backend.connect_from_debugger_using_socket(sock)
-        self.repl_backend.execution_loop()
-
-    def command_disconnect_repl(self):
-        if self.repl_backend is not None:
-            self.repl_backend.disconnect_from_debugger()
-            self.repl_backend = None
-
-    def command_break_all(self):
-        global SEND_BREAK_COMPLETE
-        SEND_BREAK_COMPLETE = True
-        mark_all_threads_for_break()
-
-    def command_resume_all(self):
-        # resume all
-        THREADS_LOCK.acquire()
-        all_threads = list(THREADS.values())
-        THREADS_LOCK.release()
-        for thread in all_threads:
-            thread._block_starting_lock.acquire()
-            if thread.stepping == STEPPING_BREAK or thread.stepping == STEPPING_ATTACH_BREAK:
-                thread.stepping = STEPPING_NONE
-            if thread._is_blocked:
-                thread.unblock()
-            thread._block_starting_lock.release()
-    
-    def command_resume_thread(self):
-        tid = read_int(self.conn)
-        THREADS_LOCK.acquire()
-        thread = THREADS[tid]
-        THREADS_LOCK.release()
-
-        if thread.reported_process_loaded:
-            thread.reported_process_loaded = False
-            self.command_resume_all()
-        else:
-            thread.unblock()
-    
-    def command_set_exception_info(self):
-        BREAK_ON.Clear()
-        BREAK_ON.default_mode = read_int(self.conn)
-
-        break_on_count = read_int(self.conn)
-        for i in xrange(break_on_count):
-            mode = read_int(self.conn)
-            name = read_string(self.conn)
-            BREAK_ON.AddException(name, mode)
-
-    def command_set_exception_handler_info(self):
-        try:
-            filename = read_string(self.conn)
-
-            statement_count = read_int(self.conn)
-            handlers = []
-            for _ in xrange(statement_count):
-                line_start, line_end = read_int(self.conn), read_int(self.conn)
-
-                expressions = set()
-                text = read_string(self.conn).strip()
-                while text != '-':
-                    expressions.add(text)
-                    text = read_string(self.conn)
-
-                if not expressions:
-                    expressions = set('*')
-
-                handlers.append((line_start, line_end, expressions))
-
-            BREAK_ON.handler_cache[filename] = handlers
-        finally:
-            BREAK_ON.handler_lock.release()
-
-    def command_clear_stepping(self):
-        tid = read_int(self.conn)
-
-        thread = get_thread_from_id(tid)
-        if thread is not None:
-            thread.stepping = STEPPING_NONE
-
-    def command_set_lineno(self):
-        tid = read_int(self.conn)
-        fid = read_int(self.conn)
-        lineno = read_int(self.conn)
-        try:
-            THREADS_LOCK.acquire()
-            THREADS[tid].cur_frame.f_lineno = lineno
-            newline = THREADS[tid].cur_frame.f_lineno
-            THREADS_LOCK.release()
-            with _SendLockCtx:
-                self.conn.send(SETL)
-                write_int(self.conn, 1)
-                write_int(self.conn, tid)
-                write_int(self.conn, newline)
-        except:
-            with _SendLockCtx:
-                self.conn.send(SETL)
-                write_int(self.conn, 0)
-                write_int(self.conn, tid)
-                write_int(self.conn, 0)
-
-    def command_execute_code(self):
-        # execute given text in specified frame
-        text = read_string(self.conn)
-        tid = read_int(self.conn) # thread id
-        fid = read_int(self.conn) # frame id
-        eid = read_int(self.conn) # execution id
-        frame_kind = read_int(self.conn)
-
-        thread, cur_frame = self.get_thread_and_frame(tid, fid, frame_kind)
-        if thread is not None and cur_frame is not None:
-            thread.run_on_thread(text, cur_frame, eid, frame_kind)
-
-    def execute_code_no_report(self, text, tid, fid, frame_kind):
-        # execute given text in specified frame, without sending back the results
-        thread, cur_frame = self.get_thread_and_frame(tid, fid, frame_kind)
-        if thread is not None and cur_frame is not None:
-            thread.run_locally_no_report(text, cur_frame, frame_kind)
-
-    def command_enum_children(self):
-        # execute given text in specified frame
-        text = read_string(self.conn)
-        tid = read_int(self.conn) # thread id
-        fid = read_int(self.conn) # frame id
-        eid = read_int(self.conn) # execution id
-        frame_kind = read_int(self.conn) # frame kind
-        child_is_enumerate = read_int(self.conn)
-                
-        thread, cur_frame = self.get_thread_and_frame(tid, fid, frame_kind)
-        if thread is not None and cur_frame is not None:
-            thread.enum_child_on_thread(text, cur_frame, eid, child_is_enumerate, frame_kind)
-    
-    def get_thread_and_frame(self, tid, fid, frame_kind):
-        thread = get_thread_from_id(tid)
-        cur_frame = None
-
-        if thread is not None:
-            cur_frame = thread.cur_frame
-            for i in xrange(fid):
-                cur_frame = cur_frame.f_back
-
-        return thread, cur_frame
-
-    def command_detach(self):
-        detach_threads()
-
-        # unload debugger DLL
-        global debugger_dll_handle
-        if debugger_dll_handle is not None:
-            k32 = ctypes.WinDLL('kernel32')
-            k32.FreeLibrary.argtypes = [ctypes.c_void_p]
-            k32.FreeLibrary(debugger_dll_handle)
-            debugger_dll_handle = None
-
-        with _SendLockCtx:
-            conn.send(DETC)
-
-            detach_process()        
-
-        for callback in DETACH_CALLBACKS:
-            callback()
-        
-        raise DebuggerExitException()
-
-
-DETACH_CALLBACKS = []
-
-def new_thread_wrapper(func, *posargs, **kwargs):
-    cur_thread = new_thread()
-    try:
-        sys.settrace(cur_thread.trace_func)
-        func(*posargs, **kwargs)
-    finally:
-        THREADS_LOCK.acquire()
-        if not cur_thread.detach:
-            del THREADS[cur_thread.id]
-        THREADS_LOCK.release()
-
-        if not DETACHED:
-            report_thread_exit(cur_thread)
-
-def write_string(conn, string):
-    if string is None:
-        conn.send(NONE_PREFIX)
-    elif isinstance(string, unicode):
-        bytes = string.encode('utf8')
-        bytes_len = len(bytes)
-        conn.send(UNICODE_PREFIX)
-        write_int(conn, len(bytes))
-        if bytes_len > 0:
-            conn.send(bytes)
-    else:
-        string_len = len(string)
-        conn.send(ASCII_PREFIX)
-        write_int(conn, string_len)
-        if string_len > 0:
-            conn.send(string)
-
-def read_string(conn):
-    str_len = read_int(conn)
-    if not str_len:
-        return ''
-    res = cmd('')
-    while len(res) < str_len:
-        res = res + conn.recv(str_len - len(res))
-    return res.decode('utf8')
-
-def read_int(conn):
-    return struct.unpack('!q', conn.recv(8))[0]
-
-def write_int(conn, i):
-    conn.send(struct.pack('!q', i))
-
-def report_new_thread(new_thread):
-    ident = new_thread.id
-    with _SendLockCtx:
-        conn.send(NEWT)
-        write_int(conn, ident)
-
-def report_all_threads():
-    THREADS_LOCK.acquire()
-    for cur_thread in THREADS.values():
-        report_new_thread(cur_thread)
-    THREADS_LOCK.release()
-
-def report_thread_exit(old_thread):
-    ident = old_thread.id
-    with _SendLockCtx:
-        conn.send(EXTT)
-        write_int(conn, ident)
-
-def report_exception(frame, exc_info, tid, break_type):
-    exc_type = exc_info[0]
-    exc_value = exc_info[1]
-    tb_value = exc_info[2]
-    exc_name = exc_type.__module__ + '.' + exc_type.__name__
-    
-    if type(exc_value) is tuple:
-        # exception object hasn't been created yet, create it now 
-        # so we can get the correct msg.
-        exc_value = exc_type(*exc_value)
-    
-    excp_text = str(exc_value)
-
-    with _SendLockCtx:
-        conn.send(EXCP)
-        write_string(conn, exc_name)
-        write_int(conn, tid)
-        write_int(conn, break_type)
-        write_string(conn, excp_text)
-
-def new_module(frame):
-    mod = Module(get_code_filename(frame.f_code))
-    MODULES.append((frame.f_code.co_filename, mod))
-
-    return frame.f_code, mod
-
-def report_module_load(mod):
-    with _SendLockCtx:
-        conn.send(MODL)
-        write_int(conn, mod.module_id)
-        write_string(conn, mod.filename)
-
-def report_step_finished(tid):
-    with _SendLockCtx:
-        conn.send(STPD)
-        write_int(conn, tid)
-
-def report_breakpoint_bound(id):
-    with _SendLockCtx:
-        conn.send(BRKS)
-        write_int(conn, id)
-
-def report_breakpoint_failed(id):
-    with _SendLockCtx:
-        conn.send(BRKF)
-        write_int(conn, id)
-
-def report_breakpoint_hit(id, tid):    
-    with _SendLockCtx:
-        conn.send(BRKH)
-        write_int(conn, id)
-        write_int(conn, tid)
-
-def report_process_loaded(tid):
-    with _SendLockCtx:
-        conn.send(LOAD)
-        write_int(conn, tid)
-
-def report_execution_error(exc_text, execution_id):
-    with _SendLockCtx:
-        conn.send(EXCE)
-        write_int(conn, execution_id)
-        write_string(conn, exc_text)
-
-def report_execution_exception(execution_id, exc_info):
-    try:
-        exc_text = str(exc_info[1])
-    except:
-        exc_text = 'An exception was thrown'
-
-    report_execution_error(exc_text, execution_id)
-
-def safe_repr(obj):
-    try:
-        return repr(obj)
-    except:
-        return '__repr__ raised an exception'
-
-def safe_hex_repr(obj):
-    try:
-        return hex(obj)
-    except:
-        return None
-
-def get_object_len(obj):
-    try:
-        return len(obj)
-    except:
-        return None
-
-def report_execution_result(execution_id, result):
-    obj_repr = safe_repr(result)
-    hex_repr = safe_hex_repr(result)
-    res_type = type(result)
-    type_name = type(result).__name__
-    obj_len = get_object_len(result)
-
-    with _SendLockCtx:
-        conn.send(EXCR)
-        write_int(conn, execution_id)
-        write_object(conn, res_type, obj_repr, hex_repr, type_name, obj_len)
-
-def report_children(execution_id, attributes, indices, indices_are_index, indices_are_enumerate):
-    attributes = [(index, safe_repr(result), safe_hex_repr(result), type(result), type(result).__name__, get_object_len(result)) for index, result in attributes]
-    indices = [(index, safe_repr(result), safe_hex_repr(result), type(result), type(result).__name__, get_object_len(result)) for index, result in indices]
-
-    with _SendLockCtx:
-        conn.send(CHLD)
-        write_int(conn, execution_id)
-        write_int(conn, len(attributes))
-        write_int(conn, len(indices))
-        write_int(conn, indices_are_index)
-        write_int(conn, indices_are_enumerate)
-        for child_name, obj_repr, hex_repr, res_type, type_name, obj_len in attributes:
-            write_string(conn, child_name)
-            write_object(conn, res_type, obj_repr, hex_repr, type_name, obj_len)
-        for child_name, obj_repr, hex_repr, res_type, type_name, obj_len in indices:
-            write_string(conn, child_name)
-            write_object(conn, res_type, obj_repr, hex_repr, type_name, obj_len)
-
-def get_code_filename(code):
-    return path.abspath(code.co_filename)
-
-NONEXPANDABLE_TYPES = [int, str, bool, float, object, type(None), unicode]
-try:
-    NONEXPANDABLE_TYPES.append(long)
-except NameError: pass
-
-def write_object(conn, obj_type, obj_repr, hex_repr, type_name, obj_len):
-    write_string(conn, obj_repr)
-    write_string(conn, hex_repr)
-    write_string(conn, type_name)
-    if obj_type in NONEXPANDABLE_TYPES or obj_len == 0:
-        write_int(conn, 0)
-    else:
-        write_int(conn, 1)
-
-
-try:
-    execfile
-except NameError:
-    # Py3k, execfile no longer exists
-    def execfile(file, globals, locals): 
-        f = open(file, "rb")
-        try:
-            exec(compile(f.read().replace(cmd('\r\n'), cmd('\n')), file, 'exec'), globals, locals) 
-        finally:
-            f.close()
-
-
-debugger_thread_id = -1
-_INTERCEPTING_FOR_ATTACH = False
-def intercept_threads(for_attach = False):
-    thread.start_new_thread = thread_creator
-    thread.start_new = thread_creator
-    global threading
-    if threading is None:
-        # we need to patch threading._start_new_thread so that 
-        # we pick up new threads in the attach case when threading
-        # is already imported.
-        import threading
-        threading._start_new_thread = thread_creator
-    global _INTERCEPTING_FOR_ATTACH
-    _INTERCEPTING_FOR_ATTACH = for_attach
-
-def attach_process(port_num, debug_id, report_and_block = False):
-    global conn
-    for i in xrange(50):
-        try:
-            conn = socket.socket(socket.AF_INET, socket.SOCK_STREAM)
-            conn.connect(('127.0.0.1', port_num))
-            write_string(conn, debug_id)
-            write_int(conn, 0)  # success
-            break
-        except:
-            import time
-            time.sleep(50./1000)
-    else:
-        raise Exception('failed to attach')
-    attach_process_from_socket(conn, report_and_block, report_and_block)
-
-def attach_process_from_socket(sock, report = False, block = False):
-    global conn
-    global DETACHED
-    global attach_sent_break
-    conn = sock
-    attach_sent_break = False
-
-    # start the debugging loop
-    global debugger_thread_id
-    debugger_thread_id = _start_new_thread(DebuggerLoop(conn).loop, ())
-
-    if report:
-        THREADS_LOCK.acquire()
-        if block:
-            main_thread = THREADS[thread.get_ident()]
-        for cur_thread in THREADS.values():
-            report_new_thread(cur_thread)
-        THREADS_LOCK.release()
-
-        for filename, module in MODULES:
-            report_module_load(module)
-    DETACHED = False
-
-    if block:
-        main_thread.block(lambda: report_process_loaded(thread.get_ident()))
-
-    for mod_name, mod_value in sys.modules.items():
-        try:
-            filename = getattr(mod_value, '__file__', None)
-            if filename is not None:
-                try:
-                    fullpath = path.abspath(filename)
-                except:
-                    pass
-                else:
-                    MODULES.append((filename, Module(fullpath)))
-        except:
-            traceback.print_exc()   
-
-    # intercept all new thread requests
-    if not _INTERCEPTING_FOR_ATTACH:
-        intercept_threads()
-
-# Try to detach cooperatively, notifying the debugger as we do so.
-def detach_process_and_notify_debugger():
-    if DebuggerLoop.instance:
-        try:
-            DebuggerLoop.instance.command_detach()
-        except DebuggerExitException: # successfully detached
-            return
-        except: # swallow anything else, and forcibly detach below
-            pass
-    detach_process()
-
-def detach_process():
-    global DETACHED
-    DETACHED = True
-    if not _INTERCEPTING_FOR_ATTACH:
-        if isinstance(sys.stdout, _DebuggerOutput): 
-            sys.stdout = sys.stdout.old_out
-        if isinstance(sys.stderr, _DebuggerOutput):
-            sys.stderr = sys.stderr.old_out
-
-    if not _INTERCEPTING_FOR_ATTACH:
-        thread.start_new_thread = _start_new_thread
-        thread.start_new = _start_new_thread
-
-def detach_threads():
-    # tell all threads to stop tracing...
-    THREADS_LOCK.acquire()
-    for tid, pyThread in THREADS.items():
-        if not _INTERCEPTING_FOR_ATTACH:
-            pyThread.detach = True
-            pyThread.stepping = STEPPING_BREAK
-
-        if pyThread._is_blocked:
-            pyThread.unblock()
-
-    if not _INTERCEPTING_FOR_ATTACH:
-        THREADS.clear()
-        
-    BREAKPOINTS.clear()
-
-    THREADS_LOCK.release()
-
-def new_thread(tid = None, set_break = False, frame = None):
-    # called during attach w/ a thread ID provided.
-    if tid == debugger_thread_id:
-        return None
-
-    cur_thread = Thread(tid)    
-    THREADS_LOCK.acquire()
-    THREADS[cur_thread.id] = cur_thread
-    THREADS_LOCK.release()
-    cur_thread.push_frame(frame)
-    if set_break:
-        cur_thread.stepping = STEPPING_ATTACH_BREAK
-    if not DETACHED:
-        report_new_thread(cur_thread)
-    return cur_thread
-
-def new_external_thread():
-    thread = new_thread()
-    if not attach_sent_break:
-        # we are still doing the attach, make this thread break.
-        thread.stepping = STEPPING_ATTACH_BREAK
-    elif SEND_BREAK_COMPLETE:
-        # user requested break all, make this thread break
-        thread.stepping = STEPPING_BREAK
-
-    sys.settrace(thread.trace_func)
-
-def do_wait():
-    import msvcrt    
-    sys.__stdout__.write('Press any key to continue . . . ')
-    sys.__stdout__.flush()
-    msvcrt.getch()
-
-def enable_output_redirection():
-    sys.stdout = _DebuggerOutput(sys.stdout, is_stdout = True)
-    sys.stderr = _DebuggerOutput(sys.stderr, is_stdout = False)
-
-def connect_repl_using_socket(sock):
-    _start_new_thread(DebuggerLoop.instance.connect_to_repl_backend_using_socket, (sock,))
-
-class _DebuggerOutput(object):
-    """file like object which redirects output to the repl window."""
-    errors = 'strict'
-
-    def __init__(self, old_out, is_stdout):
-        self.is_stdout = is_stdout
-        self.old_out = old_out
-        if sys.version >= '3.' and hasattr(old_out, 'buffer'):
-            self.buffer = DebuggerBuffer(old_out.buffer)
-
-    def flush(self):
-        if self.old_out:
-            self.old_out.flush()
-    
-    def writelines(self, lines):
-        for line in lines:
-            self.write(line)
-    
-    @property
-    def encoding(self):
-        return 'utf8'
-
-    def write(self, value):
-        if not DETACHED:
-            probe_stack(3)
-            with _SendLockCtx:
-                conn.send(OUTP)
-                write_int(conn, thread.get_ident())
-                write_string(conn, value)
-        if self.old_out:
-            self.old_out.write(value)
-    
-    def isatty(self):
-        return True
-
-    def next(self):
-        pass
-    
-    @property
-    def name(self):
-        if self.is_stdout:
-            return "<stdout>"
-        else:
-            return "<stderr>"
-
-class DebuggerBuffer(object):
-    def __init__(self, old_buffer):
-        self.buffer = old_buffer
-
-    def write(self, data):
-        if not DETACHED:
-            probe_stack(3)
-            str_data = data.decode('utf8')
-            with _SendLockCtx:
-                conn.send(OUTP)
-                write_int(conn, thread.get_ident())
-                write_string(conn, str_data)
-        self.buffer.write(data)
-
-    def flush(self): 
-        self.buffer.flush()
-
-    def truncate(self, pos = None):
-        return self.buffer.truncate(pos)
-
-    def tell(self):
-        return self.buffer.tell()
-
-    def seek(self, pos, whence = 0):
-        return self.buffer.seek(pos, whence)
-
-
-def is_same_py_file(file1, file2):
-    """compares 2 filenames accounting for .pyc files"""
-    if file1.endswith('.pyc') or file1.endswith('.pyo'): 
-        file1 = file1[:-1]
-    if file2.endswith('.pyc') or file2.endswith('.pyo'): 
-        file2 = file2[:-1]
-
-    return file1 == file2
-
-
-def print_exception():
-    # count the debugger frames to be removed
-    tb = traceback.extract_tb(sys.exc_info()[2])
-    debugger_count = len(tb)
-    while debugger_count:
-        if is_same_py_file(tb[debugger_count - 1][0], __file__):
-            break
-        debugger_count -= 1
-        
-    # print the traceback
-    tb = tb[debugger_count:]
-    if tb:
-        print('Traceback (most recent call last):')
-        for out in traceback.format_list(tb):
-            sys.stdout.write(out)
-    
-    # print the exception
-    for out in traceback.format_exception_only(sys.exc_info()[0], sys.exc_info()[1]):
-        sys.stdout.write(out)
-
-def silent_excepthook(exc_type, exc_value, exc_tb):
-    # Used to avoid displaying the exception twice on exit.
-    pass
-
-def debug(file, port_num, debug_id, globals_obj, locals_obj, wait_on_exception, redirect_output, wait_on_exit, break_on_systemexit_zero = False, debug_stdlib = False, django_debugging = False):
-    # remove us from modules so there's no trace of us
-    sys.modules['$visualstudio_py_debugger'] = sys.modules['visualstudio_py_debugger']
-    __name__ = '$visualstudio_py_debugger'
-    del sys.modules['visualstudio_py_debugger']
-    del globals_obj['port_num']
-    del globals_obj['visualstudio_py_debugger']
-    del globals_obj['wait_on_exception']
-    del globals_obj['redirect_output']
-    del globals_obj['wait_on_exit']
-    del globals_obj['debug_id']
-    del globals_obj['django_debugging']
-    if 'break_on_systemexit_zero' in globals_obj: 
-        del globals_obj['break_on_systemexit_zero']
-    if 'debug_stdlib' in globals_obj: 
-        del globals_obj['debug_stdlib']
-
-    global BREAK_ON_SYSTEMEXIT_ZERO, DEBUG_STDLIB, DJANGO_DEBUG
-    BREAK_ON_SYSTEMEXIT_ZERO = break_on_systemexit_zero
-    DEBUG_STDLIB = debug_stdlib
-    DJANGO_DEBUG = django_debugging
-
-    attach_process(port_num, debug_id)
-
-    if redirect_output:
-        enable_output_redirection()
-
-    # setup the current thread
-    cur_thread = new_thread()
-    cur_thread.stepping = STEPPING_LAUNCH_BREAK
-
-    # start tracing on this thread
-    sys.settrace(cur_thread.trace_func)
-
-    # now execute main file
-    try:
-        try:
-            execfile(file, globals_obj, locals_obj)
-        finally:
-            sys.settrace(None)
-            THREADS_LOCK.acquire()
-            del THREADS[cur_thread.id]
-            THREADS_LOCK.release()
-            report_thread_exit(cur_thread)
-
-        if wait_on_exit:
-            do_wait()
-    except SystemExit:
-        if (wait_on_exception and sys.exc_info()[1].code != 0) or (wait_on_exit and sys.exc_info()[1].code == 0):
-            print_exception()
-            do_wait()
-        if sys.excepthook == sys.__excepthook__:
-            # If the user has reassigned excepthook then let theirs run.
-            # Otherwise, suppress the extra traceback.
-            sys.excepthook = silent_excepthook
-        raise
-    except:
-        print_exception()
-        if wait_on_exception:
-            do_wait()
-        if sys.excepthook == sys.__excepthook__:
-            # If the user has reassigned excepthook then let theirs run.
-            # Otherwise, suppress the extra traceback.
-            sys.excepthook = silent_excepthook
-        raise
+ # ############################################################################
+ #
+ # Copyright (c) Microsoft Corporation. 
+ #
+ # This source code is subject to terms and conditions of the Apache License, Version 2.0. A 
+ # copy of the license can be found in the License.html file at the root of this distribution. If 
+ # you cannot locate the Apache License, Version 2.0, please send an email to 
+ # vspython@microsoft.com. By using this source code in any fashion, you are agreeing to be bound 
+ # by the terms of the Apache License, Version 2.0.
+ #
+ # You must not remove this notice, or any other, from this software.
+ #
+ # ###########################################################################
+
+from __future__ import with_statement
+import sys
+import ctypes
+try:
+    import thread
+except ImportError:
+    import _thread as thread
+import socket
+import struct
+import weakref
+import traceback
+import types
+import bisect
+try:
+    import visualstudio_py_repl as _vspr
+except ImportError:
+    try:
+        import ptvsd.visualstudio_py_repl as _vspr
+    except ImportError:
+        # in the attach scenario, visualstudio_py_repl should already be defined
+        visualstudio_py_repl
+from os import path
+
+try:
+    import stackless
+except ImportError:
+    stackless = None
+
+try:
+    xrange
+except:
+    xrange = range
+
+if sys.platform == 'cli':
+    import clr
+    from System.Runtime.CompilerServices import ConditionalWeakTable
+    IPY_SEEN_MODULES = ConditionalWeakTable[object, object]()
+
+# save start_new_thread so we can call it later, we'll intercept others calls to it.
+
+debugger_dll_handle = None
+DETACHED = True
+def thread_creator(func, args, kwargs = {}):
+    id = _start_new_thread(new_thread_wrapper, (func, ) + args, kwargs)
+        
+    return id
+
+_start_new_thread = thread.start_new_thread
+THREADS = {}
+THREADS_LOCK = thread.allocate_lock()
+MODULES = []
+
+BREAK_ON_SYSTEMEXIT_ZERO = False
+DEBUG_STDLIB = False
+DJANGO_DEBUG = False
+
+# Py3k compat - alias unicode to str
+try:
+    unicode
+except:
+    unicode = str
+
+# dictionary of line no to break point info
+BREAKPOINTS = {}
+DJANGO_BREAKPOINTS = {}
+
+BREAK_WHEN_CHANGED_DUMMY = object()
+# lock for calling .send on the socket
+send_lock = thread.allocate_lock()
+
+class _SendLockContextManager(object):
+    """context manager for send lock.  Handles both acquiring/releasing the 
+       send lock as well as detaching the debugger if the remote process 
+       is disconnected"""
+
+    def __enter__(self):
+        send_lock.acquire()
+
+    def __exit__(self, exc_type, exc_value, tb):
+        send_lock.release()
+        if exc_type is not None:
+            detach_threads()
+            detach_process()
+            # swallow the exception, we're no longer debugging
+            return True 
+       
+
+_SendLockCtx = _SendLockContextManager()
+
+SEND_BREAK_COMPLETE = False
+
+STEPPING_OUT = -1  # first value, we decrement below this
+STEPPING_NONE = 0
+STEPPING_BREAK = 1
+STEPPING_LAUNCH_BREAK = 2
+STEPPING_ATTACH_BREAK = 3
+STEPPING_INTO = 4
+STEPPING_OVER = 5     # last value, we increment past this.
+
+USER_STEPPING = (STEPPING_OUT, STEPPING_INTO, STEPPING_OVER)
+
+FRAME_KIND_NONE = 0
+FRAME_KIND_PYTHON = 1
+FRAME_KIND_DJANGO = 2
+
+def cmd(cmd_str):
+    if sys.version >= '3.0':
+        return bytes(cmd_str, 'ascii')
+    return cmd_str
+
+if sys.version[0] == '3':
+  # work around a crashing bug on CPython 3.x where they take a hard stack overflow
+  # we'll never see this exception but it'll allow us to keep our try/except handler
+  # the same across all versions of Python
+  class StackOverflowException(Exception): pass
+else:
+  StackOverflowException = RuntimeError
+  
+# we can't run the importer at some random point because we might be importing 
+# something complete with the loader lock held.  Therefore we eagerly run a UTF8
+# decode here so that any required imports for it to succeed later have already
+# been imported.
+
+cmd('').decode('utf8')
+''.encode('utf8') # just in case they differ in what they import...
+
+ASBR = cmd('ASBR')
+SETL = cmd('SETL')
+THRF = cmd('THRF')
+DETC = cmd('DETC')
+NEWT = cmd('NEWT')
+EXTT = cmd('EXTT')
+EXIT = cmd('EXIT')
+EXCP = cmd('EXCP')
+MODL = cmd('MODL')
+STPD = cmd('STPD')
+BRKS = cmd('BRKS')
+BRKF = cmd('BRKF')
+BRKH = cmd('BRKH')
+LOAD = cmd('LOAD')
+EXCE = cmd('EXCE')
+EXCR = cmd('EXCR')
+CHLD = cmd('CHLD')
+OUTP = cmd('OUTP')
+REQH = cmd('REQH')
+UNICODE_PREFIX = cmd('U')
+ASCII_PREFIX = cmd('A')
+NONE_PREFIX = cmd('N')
+
+def get_thread_from_id(id):
+    THREADS_LOCK.acquire()
+    try:
+        return THREADS.get(id)
+    finally:
+        THREADS_LOCK.release()
+
+def should_send_frame(frame):
+    return frame is not None and frame.f_code not in (get_code(debug), get_code(execfile), get_code(new_thread_wrapper))
+
+def lookup_builtin(name, frame):
+    try:
+        return  frame.f_builtins.get(bits)
+    except:
+        # http://ironpython.codeplex.com/workitem/30908
+        builtins = frame.f_globals['__builtins__']
+        if not isinstance(builtins, dict):
+            builtins = builtins.__dict__
+        return builtins.get(name)
+
+def lookup_local(frame, name):
+    bits = name.split('.')
+    obj = frame.f_locals.get(bits[0]) or frame.f_globals.get(bits[0]) or lookup_builtin(bits[0], frame)
+    bits.pop(0)
+    while bits and obj is not None and type(obj) is types.ModuleType:
+        obj = getattr(obj, bits.pop(0), None)
+    return obj
+        
+# These constants come from Visual Studio - enum_EXCEPTION_STATE
+BREAK_MODE_NEVER = 0
+BREAK_MODE_ALWAYS = 1
+BREAK_MODE_UNHANDLED = 32
+
+BREAK_TYPE_NONE = 0
+BREAK_TYPE_UNHANLDED = 1
+BREAK_TYPE_HANDLED = 2
+
+class ExceptionBreakInfo(object):
+    BUILT_IN_HANDLERS = {
+        '<frozen importlib._bootstrap>': ((None, None, '*'),)
+    }
+
+    def __init__(self):
+        self.default_mode = BREAK_MODE_UNHANDLED
+        self.break_on = { }
+        self.handler_cache = dict(self.BUILT_IN_HANDLERS)
+        self.handler_lock = thread.allocate_lock()
+        self.AddException('exceptions.IndexError', BREAK_MODE_NEVER)
+        self.AddException('exceptions.KeyError', BREAK_MODE_NEVER)
+        self.AddException('exceptions.AttributeError', BREAK_MODE_NEVER)
+        self.AddException('exceptions.StopIteration', BREAK_MODE_NEVER)
+        self.AddException('exceptions.GeneratorExit', BREAK_MODE_NEVER)
+
+    def Clear(self):
+        self.default_mode = BREAK_MODE_UNHANDLED
+        self.break_on.clear()
+        self.handler_cache = dict(self.BUILT_IN_HANDLERS)
+
+    def ShouldBreak(self, thread, ex_type, ex_value, trace):
+        probe_stack()
+        name = ex_type.__module__ + '.' + ex_type.__name__
+        mode = self.break_on.get(name, self.default_mode)
+        break_type = BREAK_TYPE_NONE
+        if mode & BREAK_MODE_ALWAYS:
+            if self.IsHandled(thread, ex_type, ex_value, trace):
+                break_type = BREAK_TYPE_HANDLED
+            else:
+                break_type = BREAK_TYPE_UNHANLDED
+        elif (mode & BREAK_MODE_UNHANDLED) and not self.IsHandled(thread, ex_type, ex_value, trace):
+            break_type = BREAK_TYPE_HANDLED
+
+        if break_type:
+            if issubclass(ex_type, SystemExit):
+                if not BREAK_ON_SYSTEMEXIT_ZERO:
+                    if ((isinstance(ex_value, int) and not ex_value) or 
+                        (isinstance(ex_value, SystemExit) and not ex_value.code)):
+                        break_type = BREAK_TYPE_NONE
+
+        return break_type
+    
+    def IsHandled(self, thread, ex_type, ex_value, trace):
+        if trace is None:
+            # get out if we didn't get a traceback
+            return False
+
+        if trace.tb_next is not None:
+            # don't break if this isn't the top of the traceback
+            return True
+            
+        cur_frame = trace.tb_frame
+        
+        while should_send_frame(cur_frame) and cur_frame.f_code.co_filename is not None:
+            if not is_same_py_file(cur_frame.f_code.co_filename, __file__):
+                handlers = self.handler_cache.get(cur_frame.f_code.co_filename)
+            
+                if handlers is None:
+                    # req handlers for this file from the debug engine
+                    self.handler_lock.acquire()
+                
+                    with _SendLockCtx:
+                        conn.send(REQH)
+                        write_string(conn, cur_frame.f_code.co_filename)
+
+                    # wait for the handler data to be received
+                    self.handler_lock.acquire()
+                    self.handler_lock.release()
+
+                    handlers = self.handler_cache.get(cur_frame.f_code.co_filename)
+
+                if handlers is None:
+                    # no code available, so assume unhandled
+                    return False
+
+                line = cur_frame.f_lineno
+                for line_start, line_end, expressions in handlers:
+                    if line_start is None or line_start <= line < line_end:
+                        if '*' in expressions:
+                            return True
+
+                        for text in expressions:
+                            try:
+                                res = lookup_local(cur_frame, text)
+                                if res is not None and issubclass(ex_type, res):
+                                    return True
+                            except:
+                                pass
+
+            cur_frame = cur_frame.f_back
+
+        return False
+    
+    def AddException(self, name, mode=BREAK_MODE_UNHANDLED):
+        if sys.version_info[0] >= 3 and name.startswith('exceptions.'):
+            name = 'builtins' + name[10:]
+        
+        self.break_on[name] = mode
+
+BREAK_ON = ExceptionBreakInfo()
+
+def probe_stack(depth = 10):
+  """helper to make sure we have enough stack space to proceed w/o corrupting 
+     debugger state."""
+  if depth == 0:
+      return
+  probe_stack(depth - 1)
+
+
+# specifies list of files not to debug, can be added to externally (the REPL does this
+# for $attach support and not stepping into the REPL)
+ 
+DONT_DEBUG = [__file__]
+def should_debug_code(code):
+    if not DEBUG_STDLIB and code.co_filename.startswith(sys.prefix):
+        return False
+
+    filename = code.co_filename
+    for dont_debug_file in DONT_DEBUG:
+        if is_same_py_file(filename, dont_debug_file):
+            return False
+
+    return True
+
+attach_lock = thread.allocate()
+attach_sent_break = False
+
+
+def filename_is_same(win_path, local_path):
+    import ntpath
+    if ntpath.isabs(win_path) and path.isabs(local_path):
+        return path.normcase(win_path) == path.normcase(local_path)
+    return path.normcase(ntpath.basename(win_path)) == path.normcase(path.basename(local_path))
+
+
+def update_all_thread_stacks(blocking_thread):
+    THREADS_LOCK.acquire()
+    all_threads = list(THREADS.values())
+    THREADS_LOCK.release()
+    
+    for cur_thread in all_threads:
+        if cur_thread is blocking_thread:
+            continue
+            
+        cur_thread._block_starting_lock.acquire()
+        if not cur_thread._is_blocked:
+            # release the lock, we're going to run user code to evaluate the frames
+            cur_thread._block_starting_lock.release()        
+                            
+            frames = cur_thread.get_frame_list()
+    
+            # re-acquire the lock and make sure we're still not blocked.  If so send
+            # the frame list.
+            cur_thread._block_starting_lock.acquire()
+            if not cur_thread._is_blocked:
+                cur_thread.send_frame_list(frames)
+    
+        cur_thread._block_starting_lock.release()
+
+
+class DjangoBreakpointInfo(object):
+    def __init__(self, filename):
+        self._line_locations = None
+        self.filename = filename
+        self.breakpoints = {}
+    
+    def add_breakpoint(self, lineno, brkpt_id):
+        self.breakpoints[lineno] = brkpt_id
+
+    def remove_breakpoint(self, lineno):
+        del self.breakpoints[lineno]
+    
+    @property
+    def line_locations(self):
+        if self._line_locations is None:
+            # we need to calculate our line number offset information
+            try:
+                contents = file(self.filename, 'r')
+                line_info = []
+                file_len = 0
+                for line in contents:
+                    if not line_info and line.startswith('\xef\xbb\xbf'):
+                        line = line[3:] # Strip the BOM, Django seems to ignore this...
+                    file_len += len(line)
+                    line_info.append(file_len)
+                contents.close()
+                self._line_locations = line_info
+            except:
+                # file not available, locked, etc...
+                pass
+
+        return self._line_locations
+
+    def get_line_range(self, start, end):
+        line_locs = self.line_locations 
+        if line_locs is not None:
+            low_line = bisect.bisect_right(line_locs, start)
+            hi_line = bisect.bisect_right(line_locs, end)
+
+            return low_line, hi_line
+
+        return (None, None)
+
+    def should_break(self, start, end):
+        low_line, hi_line = self.get_line_range(start, end)
+        if low_line is not None and hi_line is not None:
+            # low_line/hi_line is 0 based, self.breakpoints is 1 based
+            for i in xrange(low_line+1, hi_line+2): 
+                bkpt_id = self.breakpoints.get(i)
+                if bkpt_id  is not None:
+                    return True, bkpt_id 
+
+        return False, 0
+
+
+def get_django_frame_source(frame):
+    if frame.f_code.co_name == 'render':
+        self_obj = frame.f_locals.get('self', None)
+        if self_obj is not None and type(self_obj).__name__ != 'TextNode':
+            source_obj = getattr(self_obj, 'source', None)
+            if source_obj is not None:
+                return source_obj
+
+    return None
+
+class ModuleExitFrame(object):
+    def __init__(self, real_frame):
+        self.real_frame = real_frame
+        self.f_lineno = real_frame.f_lineno + 1
+
+    def __getattr__(self, name):
+        return getattr(self.real_frame, name)
+
+class Thread(object):
+    def __init__(self, id = None):
+        if id is not None:
+            self.id = id 
+        else:
+            self.id = thread.get_ident()
+        self._events = {'call' : self.handle_call, 
+                        'line' : self.handle_line, 
+                        'return' : self.handle_return, 
+                        'exception' : self.handle_exception,
+                        'c_call' : self.handle_c_call,
+                        'c_return' : self.handle_c_return,
+                        'c_exception' : self.handle_c_exception,
+                       }
+        self.cur_frame = None
+        self.stepping = STEPPING_NONE
+        self.unblock_work = None
+        self._block_lock = thread.allocate_lock()
+        self._block_lock.acquire()
+        self._block_starting_lock = thread.allocate_lock()
+        self._is_blocked = False
+        self._is_working = False
+        self.stopped_on_line = None
+        self.detach = False
+        self.trace_func = self.trace_func # replace self.trace_func w/ a bound method so we don't need to re-create these regularly
+        self.prev_trace_func = None
+        self.trace_func_stack = []
+        self.reported_process_loaded = False
+        self.django_stepping = None
+
+        # stackless changes
+        if stackless is not None:
+            stackless.set_schedule_callback(self.context_dispatcher)
+            # the tasklets need to be traced on a case by case basis
+            # sys.trace needs to be called within their calling context
+            def __call__(tsk, *args, **kwargs):
+                f = tsk.tempval
+                def new_f(old_f, args, kwargs):
+                    sys.settrace(self.trace_func)
+                    try:
+                        if old_f is not None:
+                            return old_f(*args, **kwargs)
+                    finally:
+                        sys.settrace(None)
+
+                tsk.tempval = new_f
+                stackless.tasklet.setup(tsk, f, args, kwargs)
+                return tsk
+    
+            def settrace(tsk, tb):
+                if hasattr(tsk.frame, "f_trace"):
+                    tsk.frame.f_trace = tb
+                sys.settrace(tb)
+
+            self.__oldstacklesscall__ = stackless.tasklet.__call__
+            stackless.tasklet.settrace = settrace
+            stackless.tasklet.__call__ = __call__
+        if sys.platform == 'cli':
+            self.frames = []
+    
+    if sys.platform == 'cli':
+        # workaround an IronPython bug where we're sometimes missing the back frames
+        # http://ironpython.codeplex.com/workitem/31437
+        def push_frame(self, frame):
+            self.cur_frame = frame
+            self.frames.append(frame)
+
+        def pop_frame(self):
+            self.frames.pop()
+            self.cur_frame = self.frames[-1]
+    else:
+        def push_frame(self, frame):
+            self.cur_frame = frame
+
+        def pop_frame(self):
+            self.cur_frame = self.cur_frame.f_back
+
+    def context_dispatcher(self, old, new):
+        self.stepping = STEPPING_NONE
+        # for those tasklets that started before we started tracing
+        # we need to make sure that the trace is set by patching
+        # it in the context switch
+        if not old:
+            pass # starting new
+        elif not new:
+            pass # killing prev
+        else:
+            if hasattr(new.frame, "f_trace") and not new.frame.f_trace:
+                sys.call_tracing(new.settrace,(self.trace_func,))
+
+    def trace_func(self, frame, event, arg):
+        # If we're so far into process shutdown that sys is already gone, just stop tracing.
+        if sys is None:
+            return None
+
+        try:
+            # if should_debug_code(frame.f_code) is not true during attach
+            # the current frame is None and a pop_frame will cause an exception and 
+            # break the debugger
+            if self.cur_frame is None:
+                # happens during attach, we need frame for blocking
+                self.push_frame(frame)
+            if self.stepping == STEPPING_BREAK and should_debug_code(frame.f_code):
+                if self.detach:
+                    if stackless is not None:
+                        stackless.set_schedule_callback(None)
+                        stackless.tasklet.__call__ = self.__oldstacklesscall__
+                    sys.settrace(None)
+                    return None
+
+                self.async_break()
+
+            return self._events[event](frame, arg)
+        except (StackOverflowException, KeyboardInterrupt):
+            # stack overflow, disable tracing
+            return self.trace_func
+    
+    def handle_call(self, frame, arg):
+        self.push_frame(frame)
+
+        if DJANGO_BREAKPOINTS:
+            source_obj = get_django_frame_source(frame)
+            if source_obj is not None:
+                origin, (start, end) = source_obj
+                    
+                active_bps = DJANGO_BREAKPOINTS.get(origin.name.lower())
+                should_break = False
+                if active_bps is not None:
+                    should_break, bkpt_id = active_bps.should_break(start, end)
+                    if should_break:
+                        probe_stack()
+                        update_all_thread_stacks(self)
+                        self.block(lambda: (report_breakpoint_hit(bkpt_id, self.id), mark_all_threads_for_break()))
+                if not should_break and self.django_stepping:
+                    self.django_stepping = None
+                    self.stepping = STEPPING_OVER
+                    self.block_maybe_attach()
+
+        if frame.f_code.co_name == '<module>' and frame.f_code.co_filename != '<string>':
+            probe_stack()
+            code, module = new_module(frame)
+            if not DETACHED:
+                report_module_load(module)
+
+                # see if this module causes new break points to be bound
+                bound = set()
+                global PENDING_BREAKPOINTS
+                for pending_bp in PENDING_BREAKPOINTS:
+                    if check_break_point(code.co_filename, module, pending_bp.brkpt_id, pending_bp.lineNo, pending_bp.filename, pending_bp.condition, pending_bp.break_when_changed):
+                        bound.add(pending_bp)
+                PENDING_BREAKPOINTS -= bound
+
+        stepping = self.stepping
+        if stepping is not STEPPING_NONE:
+            if stepping == STEPPING_INTO:
+                # block when we hit the 1st line, not when we're on the function def
+                self.stepping = STEPPING_OVER
+                # empty stopped_on_line so that we will break even if it is
+                # the same line
+                self.stopped_on_line = None            
+            elif stepping >= STEPPING_OVER:
+                self.stepping += 1
+            elif stepping <= STEPPING_OUT:
+                self.stepping -= 1
+
+        if (sys.platform == 'cli' and 
+            frame.f_code.co_name == '<module>' and 
+            not IPY_SEEN_MODULES.TryGetValue(frame.f_code)[0]):
+            IPY_SEEN_MODULES.Add(frame.f_code, None)
+            # work around IronPython bug - http://ironpython.codeplex.com/workitem/30127
+            self.handle_line(frame, arg)
+
+        # forward call to previous trace function, if any, saving old trace func for when we return
+        old_trace_func = self.prev_trace_func
+        if old_trace_func is not None:
+            self.trace_func_stack.append(old_trace_func)
+            self.prev_trace_func = None  # clear first incase old_trace_func stack overflows
+            self.prev_trace_func = old_trace_func(frame, 'call', arg)
+
+        return self.trace_func
+        
+    def handle_line(self, frame, arg):
+        if not DETACHED:
+            stepping = self.stepping
+
+            # http://pytools.codeplex.com/workitem/815
+            # if we block for a step into/over we don't want to block again for a breakpoint
+            blocked_for_stepping = False
+
+            if stepping is not STEPPING_NONE:   # check for the common case of no stepping first...
+                if (((stepping == STEPPING_OVER or stepping == STEPPING_INTO) and frame.f_lineno != self.stopped_on_line) 
+                    or stepping == STEPPING_LAUNCH_BREAK 
+                    or stepping == STEPPING_ATTACH_BREAK):
+                    if ((stepping == STEPPING_LAUNCH_BREAK and not MODULES) or                        
+                        not should_debug_code(frame.f_code)):  # don't break into our own debugger / non-user code
+                        # don't break into inital Python code needed to set things up
+                        return self.trace_func
+                    
+                    blocked_for_stepping = stepping != STEPPING_LAUNCH_BREAK and stepping != STEPPING_ATTACH_BREAK
+                    self.block_maybe_attach()
+
+            if BREAKPOINTS and blocked_for_stepping is False:
+                bp = BREAKPOINTS.get(frame.f_lineno)
+                if bp is not None:
+                    for (filename, bp_id), (condition, bound) in bp.items():
+                        if filename == frame.f_code.co_filename or (not bound and filename_is_same(filename, frame.f_code.co_filename)):   
+                            if condition:                            
+                                try:
+                                    res = eval(condition.condition, frame.f_globals, frame.f_locals)
+                                    if condition.break_when_changed:
+                                        block = condition.last_value != res
+                                        condition.last_value = res
+                                    else:
+                                        block = res
+                                except:
+                                    block = True
+                            else:
+                                block = True
+
+                            if block:
+                                probe_stack()
+                                update_all_thread_stacks(self)
+                                self.block(lambda: (report_breakpoint_hit(bp_id, self.id), mark_all_threads_for_break()))
+                            break
+
+        # forward call to previous trace function, if any, updating trace function appropriately
+        old_trace_func = self.prev_trace_func
+        if old_trace_func is not None:
+            self.prev_trace_func = None  # clear first incase old_trace_func stack overflows
+            self.prev_trace_func = old_trace_func(frame, 'line', arg)
+
+        return self.trace_func
+    
+    def handle_return(self, frame, arg):
+        self.pop_frame()
+
+        if not DETACHED:
+            stepping = self.stepping
+            if stepping is not STEPPING_NONE:
+                if stepping > STEPPING_OVER:
+                    self.stepping -= 1
+                elif stepping < STEPPING_OUT:
+                    self.stepping += 1
+                elif stepping in USER_STEPPING and should_debug_code(frame.f_code):
+                    if self.cur_frame is None or frame.f_code.co_name == "<module>" :
+                        # restore back the module frame for the step out of a module
+                        self.push_frame(ModuleExitFrame(frame))
+                        self.stepping = STEPPING_NONE
+                        update_all_thread_stacks(self)
+                        self.block(lambda: report_step_finished(self.id))
+                        self.pop_frame()
+                    else:
+                        self.stepping = STEPPING_NONE
+                        update_all_thread_stacks(self)
+                        self.block(lambda: report_step_finished(self.id))
+
+        # forward call to previous trace function, if any
+        old_trace_func = self.prev_trace_func
+        if old_trace_func is not None:
+            old_trace_func(frame, 'return', arg)
+
+        # restore previous frames trace function if there is one
+        if self.trace_func_stack:
+            self.prev_trace_func = self.trace_func_stack.pop()
+        
+    def handle_exception(self, frame, arg):
+        if self.stepping == STEPPING_ATTACH_BREAK:
+            self.block_maybe_attach()
+
+        if not DETACHED and should_debug_code(frame.f_code):
+            break_type = BREAK_ON.ShouldBreak(self, *arg)
+            if break_type:
+                update_all_thread_stacks(self)
+                self.block(lambda: report_exception(frame, arg, self.id, break_type))
+
+        # forward call to previous trace function, if any, updating the current trace function
+        # with a new one if available
+        old_trace_func = self.prev_trace_func
+        if old_trace_func is not None:
+            self.prev_trace_func = old_trace_func(frame, 'exception', arg)
+
+        return self.trace_func
+        
+    def handle_c_call(self, frame, arg):
+        # break points?
+        pass
+        
+    def handle_c_return(self, frame, arg):
+        # step out of ?
+        pass
+        
+    def handle_c_exception(self, frame, arg):
+        pass
+
+    def block_maybe_attach(self):
+        will_block_now = True
+        if self.stepping == STEPPING_ATTACH_BREAK:
+            # only one thread should send the attach break in
+            attach_lock.acquire()
+            global attach_sent_break
+            if attach_sent_break:
+                will_block_now = False
+            attach_sent_break = True
+            attach_lock.release()
+    
+        probe_stack()
+        stepping = self.stepping
+        self.stepping = STEPPING_NONE
+        def block_cond():
+            if will_block_now:
+                if stepping == STEPPING_OVER or stepping == STEPPING_INTO:
+                    return report_step_finished(self.id)
+                else:
+                    if not DETACHED:
+                        if stepping == STEPPING_ATTACH_BREAK:
+                            self.reported_process_loaded = True
+                        return report_process_loaded(self.id)
+        update_all_thread_stacks(self)
+        self.block(block_cond)
+    
+    def async_break(self):
+        def async_break_send():
+            with _SendLockCtx:
+                sent_break_complete = False
+                global SEND_BREAK_COMPLETE
+                if SEND_BREAK_COMPLETE == True or SEND_BREAK_COMPLETE == self.id:
+                    # multiple threads could be sending this...
+                    SEND_BREAK_COMPLETE = False
+                    sent_break_complete = True
+                    conn.send(ASBR)
+                    write_int(conn, self.id)
+
+            if sent_break_complete:
+                # if we have threads which have not broken yet capture their frame list and 
+                # send it now.  If they block we'll send an updated (and possibly more accurate - if
+                # there are any thread locals) list of frames.
+                update_all_thread_stacks(self)
+
+        self.stepping = STEPPING_NONE
+        self.block(async_break_send)
+
+    def block(self, block_lambda):
+        """blocks the current thread until the debugger resumes it"""
+        assert not self._is_blocked
+        #assert self.id == thread.get_ident(), 'wrong thread identity' + str(self.id) + ' ' + str(thread.get_ident())    # we should only ever block ourselves
+        
+        # send thread frames before we block
+        self.enum_thread_frames_locally()
+        
+        self.stopped_on_line = self.cur_frame.f_lineno
+        # need to synchronize w/ sending the reason we're blocking
+        self._block_starting_lock.acquire()
+        self._is_blocked = True
+        block_lambda()
+        self._block_starting_lock.release()
+
+        while not DETACHED:
+            self._block_lock.acquire()
+            if self.unblock_work is None:
+                break
+
+            # the debugger wants us to do something, do it, and then block again
+            self._is_working = True
+            self.unblock_work()
+            self.unblock_work = None
+            self._is_working = False
+                
+        self._block_starting_lock.acquire()
+        assert self._is_blocked
+        self._is_blocked = False
+        self._block_starting_lock.release()
+
+    def unblock(self):
+        """unblocks the current thread allowing it to continue to run"""
+        assert self._is_blocked 
+        assert self.id != thread.get_ident()    # only someone else should unblock us
+        
+        self._block_lock.release()
+
+    def schedule_work(self, work):
+        self.unblock_work = work
+        self.unblock()
+
+    def run_on_thread(self, text, cur_frame, execution_id, frame_kind):
+        self._block_starting_lock.acquire()
+        
+        if not self._is_blocked:
+            report_execution_error('<expression cannot be evaluated at this time>', execution_id)
+        elif not self._is_working:
+            self.schedule_work(lambda : self.run_locally(text, cur_frame, execution_id, frame_kind))
+        else:
+            report_execution_error('<error: previous evaluation has not completed>', execution_id)
+        
+        self._block_starting_lock.release()
+
+    def run_on_thread_no_report(self, text, cur_frame, frame_kind):
+        self._block_starting_lock.acquire()
+        
+        if not self._is_blocked:
+            pass
+        elif not self._is_working:
+            self.schedule_work(lambda : self.run_locally_no_report(text, cur_frame, frame_kind))
+        else:
+            pass
+        
+        self._block_starting_lock.release()
+
+    def enum_child_on_thread(self, text, cur_frame, execution_id, child_is_enumerate, frame_kind):
+        self._block_starting_lock.acquire()
+        if not self._is_working and self._is_blocked:
+            self.schedule_work(lambda : self.enum_child_locally(text, cur_frame, execution_id, child_is_enumerate, frame_kind))
+            self._block_starting_lock.release()
+        else:
+            self._block_starting_lock.release()
+            report_children(execution_id, [], [], False, False)
+
+    def get_locals(self, cur_frame, frame_kind):
+        if frame_kind == FRAME_KIND_DJANGO:
+            locs = {}
+            # iterate going forward, so later items replace earlier items
+            for d in cur_frame.f_locals['context'].dicts:
+                # hasattr check to defend against someone passing a bad dictionary value
+                # and us breaking the app.
+                if hasattr(d, 'keys'):
+                    for key in d.keys():
+                        locs[key] = d[key]
+        else:
+            locs = cur_frame.f_locals
+        return locs
+
+    def locals_to_fast(self, frame):
+        try:
+            ltf = ctypes.pythonapi.PyFrame_LocalsToFast
+            ltf.argtypes = [ctypes.py_object, ctypes.c_int]
+            ltf(frame, 1)
+        except:
+            pass
+
+    def compile(self, text, cur_frame):
+        try:
+            code = compile(text, '<debug input>', 'eval')
+        except:
+            code = compile(text, '<debug input>', 'exec')
+        return code
+
+    def run_locally(self, text, cur_frame, execution_id, frame_kind):
+        try:
+            code = self.compile(text, cur_frame)
+            res = eval(code, cur_frame.f_globals, self.get_locals(cur_frame, frame_kind))
+            self.locals_to_fast(cur_frame)
+            report_execution_result(execution_id, res)
+        except:
+            report_execution_exception(execution_id, sys.exc_info())
+
+    def run_locally_no_report(self, text, cur_frame, frame_kind):
+        code = self.compile(text, cur_frame)
+        res = eval(code, cur_frame.f_globals, self.get_locals(cur_frame, frame_kind))
+        self.locals_to_fast(cur_frame)
+        sys.displayhook(res)
+
+    def enum_child_locally(self, text, cur_frame, execution_id, child_is_enumerate, frame_kind):
+        def get_attributes(res):
+            items = []
+            for name in dir(res):
+                if not (name.startswith('__') and name.endswith('__')):
+                    try:
+                        item = getattr(res, name)
+                        if not hasattr(item, '__call__'):
+                            items.append( (name, item) )
+                    except:
+                        # skip this item if we can't display it...
+                        pass
+            return items
+
+        try:
+            if child_is_enumerate:
+                # remove index from eval, then get the index back.
+                index_size = 0
+                enumerate_index = 0
+                for c in reversed(text):
+                    index_size += 1
+                    if c.isdigit():
+                        enumerate_index = enumerate_index * 10 + (ord(c) - ord('0'))
+                    elif c == '[':
+                        text = text[:-index_size]
+                        break
+            
+            code = compile(text, cur_frame.f_code.co_name, 'eval')
+            res = eval(code, cur_frame.f_globals, self.get_locals(cur_frame, frame_kind))
+            
+            if child_is_enumerate:
+                for index, value in enumerate(res):
+                    if enumerate_index == index:
+                        res = value
+                        break
+                else:
+                    # value changed?
+                    report_children(execution_id, [], [], False, False)
+                    return
+            
+            indices_are_index = False
+            indices_are_enumerate = False
+            maybe_enumerate = False
+            try:
+                if isinstance(res, types.GeneratorType):
+                    # go to the except block
+                    raise Exception('generator')
+                elif isinstance(res, dict) or (hasattr(res, 'items') and hasattr(res, 'has_key')):
+                    # dictionary-like object
+                    enum = res.items()
+                else:
+                    # indexable object
+                    enum = enumerate(res)
+                    maybe_enumerate = True
+
+                indices = []
+                for index, item in enum:
+                    try:
+                        if len(indices) > 10000:
+                            # report at most 10000 items.
+                            indices.append( ('[...]', 'Evaluation halted because sequence included too many items...') )
+                            break
+                        
+                        indices.append( ('[' + repr(index) + ']', item) )
+                        if maybe_enumerate and not indices_are_enumerate:
+                            # check if we can index back into this object, or if we have to use
+                            # enumerate to get values out of it.
+                            try:
+                                fetched = res[index]
+                                if fetched is not item:
+                                    indices_are_enumerate = True
+                            except:
+                                indices_are_enumerate = True
+                                
+                    except:
+                        # ignore bad objects for now...
+                        pass
+
+                indices_are_index = True
+            except:
+                # non-indexable object
+                indices = []
+
+            report_children(execution_id, get_attributes(res), indices, indices_are_index, indices_are_enumerate)
+        except:
+            report_children(execution_id, [], [], False, False)
+
+    def get_frame_list(self):
+        frames = []
+        cur_frame = self.cur_frame
+        
+        while should_send_frame(cur_frame):
+            # calculate the ending line number
+            lineno = cur_frame.f_code.co_firstlineno
+            try:
+                linetable = cur_frame.f_code.co_lnotab
+            except:
+                try:
+                    lineno = cur_frame.f_code.Span.End.Line
+                except:
+                    lineno = -1
+            else:
+                for line_incr in linetable[1::2]:
+                    if sys.version >= '3':
+                        lineno += line_incr
+                    else:
+                        lineno += ord(line_incr)
+
+            source_obj = None
+            frame_locals = cur_frame.f_locals
+            if DJANGO_DEBUG:
+                source_obj = get_django_frame_source(cur_frame)
+                if source_obj is not None:
+                    frame_locals = self.get_locals(cur_frame, FRAME_KIND_DJANGO)
+
+            if source_obj is not None:
+                var_names = frame_locals
+            elif frame_locals is cur_frame.f_globals:
+                var_names = cur_frame.f_globals
+            else:
+                var_names = cur_frame.f_code.co_varnames
+                        
+            vars = []
+            for var_name in var_names:
+                try:
+                    obj = frame_locals[var_name]
+                except:
+                    obj = '<undefined>'
+                try:
+                    if sys.version[0] == '2' and type(obj) is types.InstanceType:
+                        type_name = "instance (" + obj.__class__.__name__ + ")"
+                    else:
+                        type_name = type(obj).__name__
+                except:
+                    type_name = 'unknown'
+                    
+                vars.append((var_name, type(obj), safe_repr(obj), safe_hex_repr(obj), type_name, get_object_len(obj)))
+                
+        
+            frame_info = None
+
+            if source_obj is not None:
+                origin, (start, end) = source_obj
+
+                filename = str(origin)
+                bp_info = DJANGO_BREAKPOINTS.get(filename.lower())
+                if bp_info is None:
+                    DJANGO_BREAKPOINTS[filename.lower()] = bp_info = DjangoBreakpointInfo(filename)
+
+                low_line, hi_line = bp_info.get_line_range(start, end)
+                if low_line is not None and hi_line is not None:
+                    frame_kind = FRAME_KIND_DJANGO
+                    frame_info = (
+                        low_line + 1,
+                        hi_line + 1, 
+                        low_line + 1, 
+                        cur_frame.f_code.co_name,
+                        str(origin),
+                        0,
+                        vars,
+                        FRAME_KIND_DJANGO,
+                        get_code_filename(cur_frame.f_code),
+                        cur_frame.f_lineno
+                    )
+
+            if frame_info is None:
+                frame_info = (
+                    cur_frame.f_code.co_firstlineno,
+                    lineno, 
+                    cur_frame.f_lineno, 
+                    cur_frame.f_code.co_name,
+                    get_code_filename(cur_frame.f_code),
+                    cur_frame.f_code.co_argcount,
+                    vars,
+                    FRAME_KIND_PYTHON,
+                    None,
+                    None
+                )
+
+            frames.append(frame_info)
+        
+            cur_frame = cur_frame.f_back
+                        
+        return frames
+
+    def send_frame_list(self, frames, thread_name = None):
+        with _SendLockCtx:
+            conn.send(THRF)
+            write_int(conn, self.id)
+            write_string(conn, thread_name)
+        
+            # send the frame count
+            write_int(conn, len(frames))
+            for firstlineno, lineno, curlineno, name, filename, argcount, variables, frameKind, sourceFile, sourceLine in frames:
+                # send each frame    
+                write_int(conn, firstlineno)
+                write_int(conn, lineno)
+                write_int(conn, curlineno)
+        
+                write_string(conn, name)
+                write_string(conn, filename)
+                write_int(conn, argcount)
+                
+                write_int(conn, frameKind)
+                if frameKind == FRAME_KIND_DJANGO:
+                    write_string(conn, sourceFile)
+                    write_int(conn, sourceLine)
+                
+                write_int(conn, len(variables))
+                for name, type_obj, safe_repr_obj, hex_repr_obj, type_name, obj_len in variables:
+                    write_string(conn, name)
+                    write_object(conn, type_obj, safe_repr_obj, hex_repr_obj, type_name, obj_len)
+
+    def enum_thread_frames_locally(self):
+        global threading
+        if threading is None:
+            import threading
+        self.send_frame_list(self.get_frame_list(), getattr(threading.currentThread(), 'name', 'Python Thread'))
+
+
+
+threading = None
+
+class Module(object):
+    """tracks information about a loaded module"""
+
+    CurrentLoadIndex = 0
+
+    
+    def __init__(self, filename):
+        # TODO: Module.CurrentLoadIndex thread safety
+        self.module_id = Module.CurrentLoadIndex
+        Module.CurrentLoadIndex += 1
+        self.filename = filename
+
+
+class ConditionInfo(object):
+    def __init__(self, condition, break_when_changed):
+        self.condition = condition
+        self.break_when_changed = break_when_changed
+        self.last_value = BREAK_WHEN_CHANGED_DUMMY
+
+def get_code(func):
+    return getattr(func, 'func_code', None) or getattr(func, '__code__', None)
+
+
+class DebuggerExitException(Exception): pass
+
+def add_break_point(modFilename, break_when_changed, condition, lineNo, brkpt_id, bound = True):
+    cur_bp = BREAKPOINTS.get(lineNo)
+    if cur_bp is None:
+        cur_bp = BREAKPOINTS[lineNo] = dict()
+    
+    cond_info = None
+    if condition:
+        cond_info = ConditionInfo(condition, break_when_changed)
+    
+    cur_bp[(modFilename, brkpt_id)] = cond_info, bound
+
+def check_break_point(modFilename, module, brkpt_id, lineNo, filename, condition, break_when_changed):
+    if module.filename.lower() == path.abspath(filename).lower():
+        add_break_point(modFilename, break_when_changed, condition, lineNo, brkpt_id)
+        report_breakpoint_bound(brkpt_id)
+        return True
+    return False
+
+
+class PendingBreakPoint(object):
+    def __init__(self, brkpt_id, lineNo, filename, condition, break_when_changed):
+        self.brkpt_id = brkpt_id
+        self.lineNo = lineNo
+        self.filename = filename
+        self.condition = condition
+        self.break_when_changed = break_when_changed
+
+PENDING_BREAKPOINTS = set()
+
+def mark_all_threads_for_break(stepping = STEPPING_BREAK):
+    THREADS_LOCK.acquire()
+    for thread in THREADS.values():
+        thread.stepping = stepping
+    THREADS_LOCK.release()
+
+class DebuggerLoop(object):
+
+    instance = None
+
+    def __init__(self, conn):
+        DebuggerLoop.instance = self
+        self.conn = conn
+        self.repl_backend = None
+        self.command_table = {
+            cmd('stpi') : self.command_step_into,
+            cmd('stpo') : self.command_step_out,
+            cmd('stpv') : self.command_step_over,
+            cmd('brkp') : self.command_set_breakpoint,
+            cmd('brkc') : self.command_set_breakpoint_condition,
+            cmd('brkr') : self.command_remove_breakpoint,
+            cmd('brka') : self.command_break_all,
+            cmd('resa') : self.command_resume_all,
+            cmd('rest') : self.command_resume_thread,
+            cmd('exec') : self.command_execute_code,
+            cmd('chld') : self.command_enum_children,
+            cmd('setl') : self.command_set_lineno,
+            cmd('detc') : self.command_detach,
+            cmd('clst') : self.command_clear_stepping,
+            cmd('sexi') : self.command_set_exception_info,
+            cmd('sehi') : self.command_set_exception_handler_info,
+            cmd('bkdr') : self.command_remove_django_breakpoint,
+            cmd('bkda') : self.command_add_django_breakpoint,
+            cmd('crep') : self.command_connect_repl,
+            cmd('drep') : self.command_disconnect_repl,
+        }
+
+    def loop(self):
+        try:
+            while True:
+                inp = conn.recv(4)
+                cmd = self.command_table.get(inp)
+                if cmd is not None:
+                    cmd()
+                else:
+                    if inp:
+                        print ('unknown command', inp)
+                    break
+        except DebuggerExitException:
+            pass
+        except socket.error:
+            pass
+        except:
+            traceback.print_exc()
+            
+    def command_step_into(self):
+        tid = read_int(self.conn)
+        thread = get_thread_from_id(tid)
+        if thread is not None:
+            thread.stepping = STEPPING_INTO
+            self.command_resume_all()
+
+    def command_step_out(self):
+        tid = read_int(self.conn)
+        thread = get_thread_from_id(tid)
+        if thread is not None:
+            thread.stepping = STEPPING_OUT
+            self.command_resume_all()
+    
+    def command_step_over(self):
+        # set step over
+        tid = read_int(self.conn)
+        thread = get_thread_from_id(tid)
+        if thread is not None:
+            if DJANGO_DEBUG:
+                source_obj = get_django_frame_source(thread.cur_frame)
+                if source_obj is not None:
+                    thread.django_stepping = True
+                    self.command_resume_all()
+                    return
+
+            thread.stepping = STEPPING_OVER
+            self.command_resume_all()
+
+    def command_set_breakpoint(self):
+        brkpt_id = read_int(self.conn)
+        lineNo = read_int(self.conn)
+        filename = read_string(self.conn)
+        condition = read_string(self.conn)
+        break_when_changed = read_int(self.conn)
+                                
+        for modFilename, module in MODULES:
+            if check_break_point(modFilename, module, brkpt_id, lineNo, filename, condition, break_when_changed):
+                break
+        else:
+            # failed to set break point
+            add_break_point(filename, break_when_changed, condition, lineNo, brkpt_id, False)
+            PENDING_BREAKPOINTS.add(PendingBreakPoint(brkpt_id, lineNo, filename, condition, break_when_changed))
+            report_breakpoint_failed(brkpt_id)
+
+    def command_set_breakpoint_condition(self):
+        brkpt_id = read_int(self.conn)
+        condition = read_string(self.conn)
+        break_when_changed = read_int(self.conn)
+        
+        for line, bp_dict in BREAKPOINTS.items():
+            for filename, id in bp_dict:
+                if id == brkpt_id:
+                    bp_dict[filename, id] = ConditionInfo(condition, break_when_changed), bp_dict[filename, id][1]
+                    break
+
+    def command_remove_breakpoint(self):
+        lineNo = read_int(self.conn)
+        brkpt_id = read_int(self.conn)
+        cur_bp = BREAKPOINTS.get(lineNo)
+        if cur_bp is not None:
+            for file, id in cur_bp:
+                if id == brkpt_id:
+                    del cur_bp[file, id]
+                    if not cur_bp:
+                        del BREAKPOINTS[lineNo]
+                    break
+
+    def command_remove_django_breakpoint(self):
+        lineNo = read_int(self.conn)
+        brkpt_id = read_int(self.conn)
+        filename = read_string(self.conn)
+
+        bp_info = DJANGO_BREAKPOINTS.get(filename.lower())
+        if bp_info is not None:
+            bp_info.remove_breakpoint(lineNo)
+
+    def command_add_django_breakpoint(self):
+        brkpt_id = read_int(self.conn)
+        lineNo = read_int(self.conn)
+        filename = read_string(self.conn)
+        bp_info = DJANGO_BREAKPOINTS.get(filename.lower())
+        if bp_info is None:
+            DJANGO_BREAKPOINTS[filename.lower()] = bp_info = DjangoBreakpointInfo(filename)
+
+        bp_info.add_breakpoint(lineNo, brkpt_id)
+
+    def command_connect_repl(self):
+        port_num = read_int(self.conn)
+        _start_new_thread(self.connect_to_repl_backend, (port_num,))
+
+    def connect_to_repl_backend(self, port_num):
+        DONT_DEBUG.append(_vspr.__file__)
+        self.repl_backend = _vspr.DebugReplBackend(self)
+        self.repl_backend.connect_from_debugger(port_num)
+        self.repl_backend.execution_loop()
+
+    def connect_to_repl_backend_using_socket(self, sock):
+        DONT_DEBUG.append(_vspr.__file__)
+        self.repl_backend = _vspr.DebugReplBackend(self)
+        self.repl_backend.connect_from_debugger_using_socket(sock)
+        self.repl_backend.execution_loop()
+
+    def command_disconnect_repl(self):
+        if self.repl_backend is not None:
+            self.repl_backend.disconnect_from_debugger()
+            self.repl_backend = None
+
+    def command_break_all(self):
+        global SEND_BREAK_COMPLETE
+        SEND_BREAK_COMPLETE = True
+        mark_all_threads_for_break()
+
+    def command_resume_all(self):
+        # resume all
+        THREADS_LOCK.acquire()
+        all_threads = list(THREADS.values())
+        THREADS_LOCK.release()
+        for thread in all_threads:
+            thread._block_starting_lock.acquire()
+            if thread.stepping == STEPPING_BREAK or thread.stepping == STEPPING_ATTACH_BREAK:
+                thread.stepping = STEPPING_NONE
+            if thread._is_blocked:
+                thread.unblock()
+            thread._block_starting_lock.release()
+    
+    def command_resume_thread(self):
+        tid = read_int(self.conn)
+        THREADS_LOCK.acquire()
+        thread = THREADS[tid]
+        THREADS_LOCK.release()
+
+        if thread.reported_process_loaded:
+            thread.reported_process_loaded = False
+            self.command_resume_all()
+        else:
+            thread.unblock()
+    
+    def command_set_exception_info(self):
+        BREAK_ON.Clear()
+        BREAK_ON.default_mode = read_int(self.conn)
+
+        break_on_count = read_int(self.conn)
+        for i in xrange(break_on_count):
+            mode = read_int(self.conn)
+            name = read_string(self.conn)
+            BREAK_ON.AddException(name, mode)
+
+    def command_set_exception_handler_info(self):
+        try:
+            filename = read_string(self.conn)
+
+            statement_count = read_int(self.conn)
+            handlers = []
+            for _ in xrange(statement_count):
+                line_start, line_end = read_int(self.conn), read_int(self.conn)
+
+                expressions = set()
+                text = read_string(self.conn).strip()
+                while text != '-':
+                    expressions.add(text)
+                    text = read_string(self.conn)
+
+                if not expressions:
+                    expressions = set('*')
+
+                handlers.append((line_start, line_end, expressions))
+
+            BREAK_ON.handler_cache[filename] = handlers
+        finally:
+            BREAK_ON.handler_lock.release()
+
+    def command_clear_stepping(self):
+        tid = read_int(self.conn)
+
+        thread = get_thread_from_id(tid)
+        if thread is not None:
+            thread.stepping = STEPPING_NONE
+
+    def command_set_lineno(self):
+        tid = read_int(self.conn)
+        fid = read_int(self.conn)
+        lineno = read_int(self.conn)
+        try:
+            THREADS_LOCK.acquire()
+            THREADS[tid].cur_frame.f_lineno = lineno
+            newline = THREADS[tid].cur_frame.f_lineno
+            THREADS_LOCK.release()
+            with _SendLockCtx:
+                self.conn.send(SETL)
+                write_int(self.conn, 1)
+                write_int(self.conn, tid)
+                write_int(self.conn, newline)
+        except:
+            with _SendLockCtx:
+                self.conn.send(SETL)
+                write_int(self.conn, 0)
+                write_int(self.conn, tid)
+                write_int(self.conn, 0)
+
+    def command_execute_code(self):
+        # execute given text in specified frame
+        text = read_string(self.conn)
+        tid = read_int(self.conn) # thread id
+        fid = read_int(self.conn) # frame id
+        eid = read_int(self.conn) # execution id
+        frame_kind = read_int(self.conn)
+
+        thread, cur_frame = self.get_thread_and_frame(tid, fid, frame_kind)
+        if thread is not None and cur_frame is not None:
+            thread.run_on_thread(text, cur_frame, eid, frame_kind)
+
+    def execute_code_no_report(self, text, tid, fid, frame_kind):
+        # execute given text in specified frame, without sending back the results
+        thread, cur_frame = self.get_thread_and_frame(tid, fid, frame_kind)
+        if thread is not None and cur_frame is not None:
+            thread.run_locally_no_report(text, cur_frame, frame_kind)
+
+    def command_enum_children(self):
+        # execute given text in specified frame
+        text = read_string(self.conn)
+        tid = read_int(self.conn) # thread id
+        fid = read_int(self.conn) # frame id
+        eid = read_int(self.conn) # execution id
+        frame_kind = read_int(self.conn) # frame kind
+        child_is_enumerate = read_int(self.conn)
+                
+        thread, cur_frame = self.get_thread_and_frame(tid, fid, frame_kind)
+        if thread is not None and cur_frame is not None:
+            thread.enum_child_on_thread(text, cur_frame, eid, child_is_enumerate, frame_kind)
+    
+    def get_thread_and_frame(self, tid, fid, frame_kind):
+        thread = get_thread_from_id(tid)
+        cur_frame = None
+
+        if thread is not None:
+            cur_frame = thread.cur_frame
+            for i in xrange(fid):
+                cur_frame = cur_frame.f_back
+
+        return thread, cur_frame
+
+    def command_detach(self):
+        detach_threads()
+
+        # unload debugger DLL
+        global debugger_dll_handle
+        if debugger_dll_handle is not None:
+            k32 = ctypes.WinDLL('kernel32')
+            k32.FreeLibrary.argtypes = [ctypes.c_void_p]
+            k32.FreeLibrary(debugger_dll_handle)
+            debugger_dll_handle = None
+
+        with _SendLockCtx:
+            conn.send(DETC)
+
+            detach_process()        
+
+        for callback in DETACH_CALLBACKS:
+            callback()
+        
+        raise DebuggerExitException()
+
+
+DETACH_CALLBACKS = []
+
+def new_thread_wrapper(func, *posargs, **kwargs):
+    cur_thread = new_thread()
+    try:
+        sys.settrace(cur_thread.trace_func)
+        func(*posargs, **kwargs)
+    finally:
+        THREADS_LOCK.acquire()
+        if not cur_thread.detach:
+            del THREADS[cur_thread.id]
+        THREADS_LOCK.release()
+
+        if not DETACHED:
+            report_thread_exit(cur_thread)
+
+def write_string(conn, string):
+    if string is None:
+        conn.send(NONE_PREFIX)
+    elif isinstance(string, unicode):
+        bytes = string.encode('utf8')
+        bytes_len = len(bytes)
+        conn.send(UNICODE_PREFIX)
+        write_int(conn, len(bytes))
+        if bytes_len > 0:
+            conn.send(bytes)
+    else:
+        string_len = len(string)
+        conn.send(ASCII_PREFIX)
+        write_int(conn, string_len)
+        if string_len > 0:
+            conn.send(string)
+
+def read_string(conn):
+    str_len = read_int(conn)
+    if not str_len:
+        return ''
+    res = cmd('')
+    while len(res) < str_len:
+        res = res + conn.recv(str_len - len(res))
+    return res.decode('utf8')
+
+def read_int(conn):
+    return struct.unpack('!q', conn.recv(8))[0]
+
+def write_int(conn, i):
+    conn.send(struct.pack('!q', i))
+
+def report_new_thread(new_thread):
+    ident = new_thread.id
+    with _SendLockCtx:
+        conn.send(NEWT)
+        write_int(conn, ident)
+
+def report_all_threads():
+    THREADS_LOCK.acquire()
+    for cur_thread in THREADS.values():
+        report_new_thread(cur_thread)
+    THREADS_LOCK.release()
+
+def report_thread_exit(old_thread):
+    ident = old_thread.id
+    with _SendLockCtx:
+        conn.send(EXTT)
+        write_int(conn, ident)
+
+def report_exception(frame, exc_info, tid, break_type):
+    exc_type = exc_info[0]
+    exc_value = exc_info[1]
+    tb_value = exc_info[2]
+    exc_name = exc_type.__module__ + '.' + exc_type.__name__
+    
+    if type(exc_value) is tuple:
+        # exception object hasn't been created yet, create it now 
+        # so we can get the correct msg.
+        exc_value = exc_type(*exc_value)
+    
+    excp_text = str(exc_value)
+
+    with _SendLockCtx:
+        conn.send(EXCP)
+        write_string(conn, exc_name)
+        write_int(conn, tid)
+        write_int(conn, break_type)
+        write_string(conn, excp_text)
+
+def new_module(frame):
+    mod = Module(get_code_filename(frame.f_code))
+    MODULES.append((frame.f_code.co_filename, mod))
+
+    return frame.f_code, mod
+
+def report_module_load(mod):
+    with _SendLockCtx:
+        conn.send(MODL)
+        write_int(conn, mod.module_id)
+        write_string(conn, mod.filename)
+
+def report_step_finished(tid):
+    with _SendLockCtx:
+        conn.send(STPD)
+        write_int(conn, tid)
+
+def report_breakpoint_bound(id):
+    with _SendLockCtx:
+        conn.send(BRKS)
+        write_int(conn, id)
+
+def report_breakpoint_failed(id):
+    with _SendLockCtx:
+        conn.send(BRKF)
+        write_int(conn, id)
+
+def report_breakpoint_hit(id, tid):    
+    with _SendLockCtx:
+        conn.send(BRKH)
+        write_int(conn, id)
+        write_int(conn, tid)
+
+def report_process_loaded(tid):
+    with _SendLockCtx:
+        conn.send(LOAD)
+        write_int(conn, tid)
+
+def report_execution_error(exc_text, execution_id):
+    with _SendLockCtx:
+        conn.send(EXCE)
+        write_int(conn, execution_id)
+        write_string(conn, exc_text)
+
+def report_execution_exception(execution_id, exc_info):
+    try:
+        exc_text = str(exc_info[1])
+    except:
+        exc_text = 'An exception was thrown'
+
+    report_execution_error(exc_text, execution_id)
+
+def safe_repr(obj):
+    try:
+        return repr(obj)
+    except:
+        return '__repr__ raised an exception'
+
+def safe_hex_repr(obj):
+    try:
+        return hex(obj)
+    except:
+        return None
+
+def get_object_len(obj):
+    try:
+        return len(obj)
+    except:
+        return None
+
+def report_execution_result(execution_id, result):
+    obj_repr = safe_repr(result)
+    hex_repr = safe_hex_repr(result)
+    res_type = type(result)
+    type_name = type(result).__name__
+    obj_len = get_object_len(result)
+
+    with _SendLockCtx:
+        conn.send(EXCR)
+        write_int(conn, execution_id)
+        write_object(conn, res_type, obj_repr, hex_repr, type_name, obj_len)
+
+def report_children(execution_id, attributes, indices, indices_are_index, indices_are_enumerate):
+    attributes = [(index, safe_repr(result), safe_hex_repr(result), type(result), type(result).__name__, get_object_len(result)) for index, result in attributes]
+    indices = [(index, safe_repr(result), safe_hex_repr(result), type(result), type(result).__name__, get_object_len(result)) for index, result in indices]
+
+    with _SendLockCtx:
+        conn.send(CHLD)
+        write_int(conn, execution_id)
+        write_int(conn, len(attributes))
+        write_int(conn, len(indices))
+        write_int(conn, indices_are_index)
+        write_int(conn, indices_are_enumerate)
+        for child_name, obj_repr, hex_repr, res_type, type_name, obj_len in attributes:
+            write_string(conn, child_name)
+            write_object(conn, res_type, obj_repr, hex_repr, type_name, obj_len)
+        for child_name, obj_repr, hex_repr, res_type, type_name, obj_len in indices:
+            write_string(conn, child_name)
+            write_object(conn, res_type, obj_repr, hex_repr, type_name, obj_len)
+
+def get_code_filename(code):
+    return path.abspath(code.co_filename)
+
+NONEXPANDABLE_TYPES = [int, str, bool, float, object, type(None), unicode]
+try:
+    NONEXPANDABLE_TYPES.append(long)
+except NameError: pass
+
+def write_object(conn, obj_type, obj_repr, hex_repr, type_name, obj_len):
+    write_string(conn, obj_repr)
+    write_string(conn, hex_repr)
+    write_string(conn, type_name)
+    if obj_type in NONEXPANDABLE_TYPES or obj_len == 0:
+        write_int(conn, 0)
+    else:
+        write_int(conn, 1)
+
+
+try:
+    execfile
+except NameError:
+    # Py3k, execfile no longer exists
+    def execfile(file, globals, locals): 
+        f = open(file, "rb")
+        try:
+            exec(compile(f.read().replace(cmd('\r\n'), cmd('\n')), file, 'exec'), globals, locals) 
+        finally:
+            f.close()
+
+
+debugger_thread_id = -1
+_INTERCEPTING_FOR_ATTACH = False
+def intercept_threads(for_attach = False):
+    thread.start_new_thread = thread_creator
+    thread.start_new = thread_creator
+    global threading
+    if threading is None:
+        # we need to patch threading._start_new_thread so that 
+        # we pick up new threads in the attach case when threading
+        # is already imported.
+        import threading
+        threading._start_new_thread = thread_creator
+    global _INTERCEPTING_FOR_ATTACH
+    _INTERCEPTING_FOR_ATTACH = for_attach
+
+def attach_process(port_num, debug_id, report_and_block = False):
+    global conn
+    for i in xrange(50):
+        try:
+            conn = socket.socket(socket.AF_INET, socket.SOCK_STREAM)
+            conn.connect(('127.0.0.1', port_num))
+            write_string(conn, debug_id)
+            write_int(conn, 0)  # success
+            break
+        except:
+            import time
+            time.sleep(50./1000)
+    else:
+        raise Exception('failed to attach')
+    attach_process_from_socket(conn, report_and_block, report_and_block)
+
+def attach_process_from_socket(sock, report = False, block = False):
+    global conn
+    global DETACHED
+    global attach_sent_break
+    conn = sock
+    attach_sent_break = False
+
+    # start the debugging loop
+    global debugger_thread_id
+    debugger_thread_id = _start_new_thread(DebuggerLoop(conn).loop, ())
+
+    if report:
+        THREADS_LOCK.acquire()
+        if block:
+            main_thread = THREADS[thread.get_ident()]
+        for cur_thread in THREADS.values():
+            report_new_thread(cur_thread)
+        THREADS_LOCK.release()
+
+        for filename, module in MODULES:
+            report_module_load(module)
+    DETACHED = False
+
+    if block:
+        main_thread.block(lambda: report_process_loaded(thread.get_ident()))
+
+    for mod_name, mod_value in sys.modules.items():
+        try:
+            filename = getattr(mod_value, '__file__', None)
+            if filename is not None:
+                try:
+                    fullpath = path.abspath(filename)
+                except:
+                    pass
+                else:
+                    MODULES.append((filename, Module(fullpath)))
+        except:
+            traceback.print_exc()   
+
+    # intercept all new thread requests
+    if not _INTERCEPTING_FOR_ATTACH:
+        intercept_threads()
+
+# Try to detach cooperatively, notifying the debugger as we do so.
+def detach_process_and_notify_debugger():
+    if DebuggerLoop.instance:
+        try:
+            DebuggerLoop.instance.command_detach()
+        except DebuggerExitException: # successfully detached
+            return
+        except: # swallow anything else, and forcibly detach below
+            pass
+    detach_process()
+
+def detach_process():
+    global DETACHED
+    DETACHED = True
+    if not _INTERCEPTING_FOR_ATTACH:
+        if isinstance(sys.stdout, _DebuggerOutput): 
+            sys.stdout = sys.stdout.old_out
+        if isinstance(sys.stderr, _DebuggerOutput):
+            sys.stderr = sys.stderr.old_out
+
+    if not _INTERCEPTING_FOR_ATTACH:
+        thread.start_new_thread = _start_new_thread
+        thread.start_new = _start_new_thread
+
+def detach_threads():
+    # tell all threads to stop tracing...
+    THREADS_LOCK.acquire()
+    for tid, pyThread in THREADS.items():
+        if not _INTERCEPTING_FOR_ATTACH:
+            pyThread.detach = True
+            pyThread.stepping = STEPPING_BREAK
+
+        if pyThread._is_blocked:
+            pyThread.unblock()
+
+    if not _INTERCEPTING_FOR_ATTACH:
+        THREADS.clear()
+        
+    BREAKPOINTS.clear()
+
+    THREADS_LOCK.release()
+
+def new_thread(tid = None, set_break = False, frame = None):
+    # called during attach w/ a thread ID provided.
+    if tid == debugger_thread_id:
+        return None
+
+    cur_thread = Thread(tid)    
+    THREADS_LOCK.acquire()
+    THREADS[cur_thread.id] = cur_thread
+    THREADS_LOCK.release()
+    cur_thread.push_frame(frame)
+    if set_break:
+        cur_thread.stepping = STEPPING_ATTACH_BREAK
+    if not DETACHED:
+        report_new_thread(cur_thread)
+    return cur_thread
+
+def new_external_thread():
+    thread = new_thread()
+    if not attach_sent_break:
+        # we are still doing the attach, make this thread break.
+        thread.stepping = STEPPING_ATTACH_BREAK
+    elif SEND_BREAK_COMPLETE:
+        # user requested break all, make this thread break
+        thread.stepping = STEPPING_BREAK
+
+    sys.settrace(thread.trace_func)
+
+def do_wait():
+    import msvcrt    
+    sys.__stdout__.write('Press any key to continue . . . ')
+    sys.__stdout__.flush()
+    msvcrt.getch()
+
+def enable_output_redirection():
+    sys.stdout = _DebuggerOutput(sys.stdout, is_stdout = True)
+    sys.stderr = _DebuggerOutput(sys.stderr, is_stdout = False)
+
+def connect_repl_using_socket(sock):
+    _start_new_thread(DebuggerLoop.instance.connect_to_repl_backend_using_socket, (sock,))
+
+class _DebuggerOutput(object):
+    """file like object which redirects output to the repl window."""
+    errors = 'strict'
+
+    def __init__(self, old_out, is_stdout):
+        self.is_stdout = is_stdout
+        self.old_out = old_out
+        if sys.version >= '3.' and hasattr(old_out, 'buffer'):
+            self.buffer = DebuggerBuffer(old_out.buffer)
+
+    def flush(self):
+        if self.old_out:
+            self.old_out.flush()
+    
+    def writelines(self, lines):
+        for line in lines:
+            self.write(line)
+    
+    @property
+    def encoding(self):
+        return 'utf8'
+
+    def write(self, value):
+        if not DETACHED:
+            probe_stack(3)
+            with _SendLockCtx:
+                conn.send(OUTP)
+                write_int(conn, thread.get_ident())
+                write_string(conn, value)
+        if self.old_out:
+            self.old_out.write(value)
+    
+    def isatty(self):
+        return True
+
+    def next(self):
+        pass
+    
+    @property
+    def name(self):
+        if self.is_stdout:
+            return "<stdout>"
+        else:
+            return "<stderr>"
+
+class DebuggerBuffer(object):
+    def __init__(self, old_buffer):
+        self.buffer = old_buffer
+
+    def write(self, data):
+        if not DETACHED:
+            probe_stack(3)
+            str_data = data.decode('utf8')
+            with _SendLockCtx:
+                conn.send(OUTP)
+                write_int(conn, thread.get_ident())
+                write_string(conn, str_data)
+        self.buffer.write(data)
+
+    def flush(self): 
+        self.buffer.flush()
+
+    def truncate(self, pos = None):
+        return self.buffer.truncate(pos)
+
+    def tell(self):
+        return self.buffer.tell()
+
+    def seek(self, pos, whence = 0):
+        return self.buffer.seek(pos, whence)
+
+
+def is_same_py_file(file1, file2):
+    """compares 2 filenames accounting for .pyc files"""
+    if file1.endswith('.pyc') or file1.endswith('.pyo'): 
+        file1 = file1[:-1]
+    if file2.endswith('.pyc') or file2.endswith('.pyo'): 
+        file2 = file2[:-1]
+
+    return file1 == file2
+
+
+def print_exception():
+    # count the debugger frames to be removed
+    tb = traceback.extract_tb(sys.exc_info()[2])
+    debugger_count = len(tb)
+    while debugger_count:
+        if is_same_py_file(tb[debugger_count - 1][0], __file__):
+            break
+        debugger_count -= 1
+        
+    # print the traceback
+    tb = tb[debugger_count:]
+    if tb:
+        print('Traceback (most recent call last):')
+        for out in traceback.format_list(tb):
+            sys.stdout.write(out)
+    
+    # print the exception
+    for out in traceback.format_exception_only(sys.exc_info()[0], sys.exc_info()[1]):
+        sys.stdout.write(out)
+
+def silent_excepthook(exc_type, exc_value, exc_tb):
+    # Used to avoid displaying the exception twice on exit.
+    pass
+
+def debug(file, port_num, debug_id, globals_obj, locals_obj, wait_on_exception, redirect_output, wait_on_exit, break_on_systemexit_zero = False, debug_stdlib = False, django_debugging = False):
+    # remove us from modules so there's no trace of us
+    sys.modules['$visualstudio_py_debugger'] = sys.modules['visualstudio_py_debugger']
+    __name__ = '$visualstudio_py_debugger'
+    del sys.modules['visualstudio_py_debugger']
+    del globals_obj['port_num']
+    del globals_obj['visualstudio_py_debugger']
+    del globals_obj['wait_on_exception']
+    del globals_obj['redirect_output']
+    del globals_obj['wait_on_exit']
+    del globals_obj['debug_id']
+    del globals_obj['django_debugging']
+    if 'break_on_systemexit_zero' in globals_obj: 
+        del globals_obj['break_on_systemexit_zero']
+    if 'debug_stdlib' in globals_obj: 
+        del globals_obj['debug_stdlib']
+
+    global BREAK_ON_SYSTEMEXIT_ZERO, DEBUG_STDLIB, DJANGO_DEBUG
+    BREAK_ON_SYSTEMEXIT_ZERO = break_on_systemexit_zero
+    DEBUG_STDLIB = debug_stdlib
+    DJANGO_DEBUG = django_debugging
+
+    attach_process(port_num, debug_id)
+
+    if redirect_output:
+        enable_output_redirection()
+
+    # setup the current thread
+    cur_thread = new_thread()
+    cur_thread.stepping = STEPPING_LAUNCH_BREAK
+
+    # start tracing on this thread
+    sys.settrace(cur_thread.trace_func)
+
+    # now execute main file
+    try:
+        try:
+            execfile(file, globals_obj, locals_obj)
+        finally:
+            sys.settrace(None)
+            THREADS_LOCK.acquire()
+            del THREADS[cur_thread.id]
+            THREADS_LOCK.release()
+            report_thread_exit(cur_thread)
+
+        if wait_on_exit:
+            do_wait()
+    except SystemExit:
+        if (wait_on_exception and sys.exc_info()[1].code != 0) or (wait_on_exit and sys.exc_info()[1].code == 0):
+            print_exception()
+            do_wait()
+        if sys.excepthook == sys.__excepthook__:
+            # If the user has reassigned excepthook then let theirs run.
+            # Otherwise, suppress the extra traceback.
+            sys.excepthook = silent_excepthook
+        raise
+    except:
+        print_exception()
+        if wait_on_exception:
+            do_wait()
+        if sys.excepthook == sys.__excepthook__:
+            # If the user has reassigned excepthook then let theirs run.
+            # Otherwise, suppress the extra traceback.
+            sys.excepthook = silent_excepthook
+        raise