--- conflicted
+++ resolved
@@ -152,48 +152,6 @@
             };
         }
 
-<<<<<<< HEAD
-        private async Task CreateAnalyzerAndNotify(InitializeParams @params) {
-            _analyzer = await CreateAnalyzer(@params.initializationOptions.interpreter);
-            OnAnalyzerCreated(@params);
-        }
-
-        private void OnAnalyzerCreated(InitializeParams @params) {
-            _clientCaps = @params.capabilities;
-            _settings.SetCompletionTimeout(_clientCaps?.python?.completionsTimeout);
-            _traceLogging = _clientCaps?.python?.traceLogging ?? false;
-            _analyzer.EnableDiagnostics = _clientCaps?.python?.liveLinting ?? false;
-
-            _reloadModulesQueueItem = new ReloadModulesQueueItem(_analyzer);
-
-            if (@params.initializationOptions.displayOptions != null) {
-                DisplayOptions = @params.initializationOptions.displayOptions;
-            }
-            _displayTextBuilder = DocumentationBuilder.Create(DisplayOptions);
-
-            if (string.IsNullOrEmpty(_analyzer.InterpreterFactory?.Configuration?.InterpreterPath)) {
-                LogMessage(MessageType.Log, "Initializing for generic interpreter");
-            } else {
-                LogMessage(MessageType.Log, $"Initializing for {_analyzer.InterpreterFactory.Configuration.InterpreterPath}");
-            }
-
-            if (@params.rootUri != null) {
-                _rootDir = @params.rootUri.ToAbsolutePath();
-            } else if (!string.IsNullOrEmpty(@params.rootPath)) {
-                _rootDir = PathUtils.NormalizePath(@params.rootPath);
-            }
-
-            SetSearchPaths(@params.initializationOptions.searchPaths);
-            SetTypeStubSearchPaths(@params.initializationOptions.typeStubSearchPaths);
-
-            if (_rootDir != null && !(_clientCaps?.python?.manualFileLoad ?? false)) {
-                LogMessage(MessageType.Log, $"Loading files from {_rootDir}");
-                _loadingFromDirectory = LoadFromDirectoryAsync(_rootDir);
-            }
-        }
-
-=======
->>>>>>> 7903253f
         public override Task Shutdown() {
             Interlocked.Exchange(ref _analyzer, null)?.Dispose();
             _projectFiles.Clear();
@@ -404,6 +362,7 @@
             }
 
             SetSearchPaths(@params.initializationOptions.searchPaths);
+            SetTypeStubSearchPaths(@params.initializationOptions.typeStubSearchPaths);
 
             if (_rootDir != null && !(_clientCaps?.python?.manualFileLoad ?? false)) {
                 LogMessage(MessageType.Log, $"Loading files from {_rootDir}");
