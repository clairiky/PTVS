﻿// Python Tools for Visual Studio
// Copyright(c) Microsoft Corporation
// All rights reserved.
//
// Licensed under the Apache License, Version 2.0 (the License); you may not use
// this file except in compliance with the License. You may obtain a copy of the
// License at http://www.apache.org/licenses/LICENSE-2.0
//
// THIS CODE IS PROVIDED ON AN  *AS IS* BASIS, WITHOUT WARRANTIES OR CONDITIONS
// OF ANY KIND, EITHER EXPRESS OR IMPLIED, INCLUDING WITHOUT LIMITATION ANY
// IMPLIED WARRANTIES OR CONDITIONS OF TITLE, FITNESS FOR A PARTICULAR PURPOSE,
// MERCHANTABLITY OR NON-INFRINGEMENT.
//
// See the Apache Version 2.0 License for specific language governing
// permissions and limitations under the License.

using System;
using System.Collections.Generic;
using System.Diagnostics;
using System.Globalization;
using System.IO;
using System.Linq;
using System.Reflection;
using System.Threading;
using System.Threading.Tasks;
using Microsoft.PythonTools.Analysis.Infrastructure;
using Microsoft.PythonTools.Intellisense;
using Microsoft.PythonTools.Interpreter;
using Microsoft.PythonTools.Interpreter.Ast;
using Microsoft.PythonTools.Parsing;

namespace Microsoft.PythonTools.Analysis.LanguageServer {
    public sealed class Server : ServerBase, ILogger, IDisposable {
        /// <summary>
        /// Implements ability to execute module reload on the analyzer thread
        /// </summary>
        private sealed class ReloadModulesQueueItem : IAnalyzable {
            private readonly PythonAnalyzer _analyzer;
            private TaskCompletionSource<bool> _tcs = new TaskCompletionSource<bool>();
            public Task Task => _tcs.Task;

            public ReloadModulesQueueItem(PythonAnalyzer analyzer) {
                _analyzer = analyzer;
            }
            public void Analyze(CancellationToken cancel) {
                if (cancel.IsCancellationRequested) {
                    return;
                }

                var currentTcs = Interlocked.Exchange(ref _tcs, new TaskCompletionSource<bool>());
                var task = Task.Run(() => _analyzer.ReloadModulesAsync(), cancel);
                try {
                    task.WaitAndUnwrapExceptions();
                    currentTcs.TrySetResult(true);
                } catch (OperationCanceledException oce) {
                    currentTcs.TrySetCanceled(oce.CancellationToken);
                } catch (Exception ex) {
                    currentTcs.TrySetException(ex);
                }
            }
        }

        internal readonly AnalysisQueue _queue;
        internal readonly ParseQueue _parseQueue;
        private readonly Dictionary<IDocument, VolatileCounter> _pendingParse;
        private readonly VolatileCounter _pendingAnalysisEnqueue;

        // Uri does not consider #fragment for equality
<<<<<<< HEAD
        private readonly ProjectFiles _projectFiles = new ProjectFiles();
        private readonly OpenFiles _openFiles;
        private readonly TaskCompletionSource<bool> _analyzerCreationTcs = new TaskCompletionSource<bool>();
=======
        private readonly ConcurrentDictionary<Uri, IProjectEntry> _projectFiles;
        private readonly ConcurrentDictionary<Uri, Dictionary<int, BufferVersion>> _lastReportedDiagnostics;

        // For pending changes, we use alternate comparer that checks #fragment
        private readonly ConcurrentDictionary<Uri, List<DidChangeTextDocumentParams>> _pendingChanges;
        private readonly ManualResetEventSlim _documentChangeProcessingComplete = new ManualResetEventSlim(true);
        private Task _analyzerCreationTask;
>>>>>>> 64ef61ff

        internal Task _loadingFromDirectory;

        internal PythonAnalyzer _analyzer;
        internal ClientCapabilities _clientCaps;
        private InformationDisplayOptions _displayOptions;
        private LanguageServerSettings _settings = new LanguageServerSettings();
        private CompletionHandler _completionHandler;
        private SignatureHelpHandler _signatureHelpHandler;
        private FindReferencesHandler _findReferencesHandler;
        private HoverHandler _hoverHandler;
        private WorkspaceSymbolsHandler _workspaceSymbolsHandler;

        private bool _traceLogging;
        private bool _testEnvironment;
        private ReloadModulesQueueItem _reloadModulesQueueItem;

        // If null, all files must be added manually
        private string _rootDir;

        public Server() {
            _queue = new AnalysisQueue();
            _queue.UnhandledException += Analysis_UnhandledException;
            _pendingAnalysisEnqueue = new VolatileCounter();
            _parseQueue = new ParseQueue();
            _pendingParse = new Dictionary<IDocument, VolatileCounter>();
            _openFiles = new OpenFiles(_projectFiles, this);

            _displayOptions = new InformationDisplayOptions {
                trimDocumentationLines = true,
                maxDocumentationLineLength = 200,
                trimDocumentationText = true,
                maxDocumentationTextLength = 4096
            };
        }

        private void Analysis_UnhandledException(object sender, UnhandledExceptionEventArgs e) {
            Debug.Fail(e.ExceptionObject.ToString());
            LogMessage(MessageType.Error, e.ExceptionObject.ToString());
        }

        public void Dispose() {
            _queue.Dispose();
        }

        #region ILogger
        public void TraceMessage(string message) {
            if (_traceLogging) {
                LogMessage(MessageType.Log, message.ToString());
            }
        }
        #endregion

        #region Client message handling
        public override async Task<InitializeResult> Initialize(InitializeParams @params) {
            _testEnvironment = @params.initializationOptions.testEnvironment;
            _analyzerCreationTask = CreateAnalyzerAndNotify(@params);
            // Test environment needs predictable initialization.
            if (!@params.initializationOptions.asyncStartup || _testEnvironment) {
                await _analyzerCreationTask;
            }

            return new InitializeResult {
                capabilities = new ServerCapabilities {
                    textDocumentSync = new TextDocumentSyncOptions { openClose = true, change = TextDocumentSyncKind.Incremental },
                    completionProvider = new CompletionOptions {
                        triggerCharacters = new[] { "." },
                    },
                    hoverProvider = true,
                    signatureHelpProvider = new SignatureHelpOptions { triggerCharacters = new[] { "(,)" } },
                    // https://github.com/Microsoft/PTVS/issues/3803
                    // definitionProvider = true,
                    referencesProvider = true
                }
            };
        }

        private async Task CreateAnalyzerAndNotify(InitializeParams @params) {
            _analyzer = await CreateAnalyzer(@params.initializationOptions.interpreter);
            OnAnalyzerCreated(@params);
        }

        private void OnAnalyzerCreated(InitializeParams @params) {
            _clientCaps = @params.capabilities;
            _settings.SetCompletionTimeout(_clientCaps?.python?.completionsTimeout);

            _completionHandler = new CompletionHandler(_analyzer, _projectFiles, _clientCaps, this);
            _signatureHelpHandler = new SignatureHelpHandler(_analyzer,  _projectFiles, _clientCaps, this);
            _findReferencesHandler = new FindReferencesHandler(_analyzer, _projectFiles, _clientCaps, this);
            _hoverHandler = new HoverHandler(_analyzer, _projectFiles, _clientCaps, this);
            _workspaceSymbolsHandler = new WorkspaceSymbolsHandler(_projectFiles);

            _reloadModulesQueueItem = new ReloadModulesQueueItem(_analyzer);

            if (@params.initializationOptions.displayOptions != null) {
                _displayOptions = @params.initializationOptions.displayOptions;
            }

            if (string.IsNullOrEmpty(_analyzer.InterpreterFactory?.Configuration?.InterpreterPath)) {
                LogMessage(MessageType.Log, "Initializing for generic interpreter");
            } else {
                LogMessage(MessageType.Log, $"Initializing for {_analyzer.InterpreterFactory.Configuration.InterpreterPath}");
            }

            if (@params.rootUri != null) {
                _rootDir = @params.rootUri.ToAbsolutePath();
            } else if (!string.IsNullOrEmpty(@params.rootPath)) {
                _rootDir = PathUtils.NormalizePath(@params.rootPath);
            }

            SetSearchPaths(@params.initializationOptions.searchPaths);

            _traceLogging = _clientCaps?.python?.traceLogging ?? false;
            _analyzer.EnableDiagnostics = _clientCaps?.python?.liveLinting ?? false;

            if (_rootDir != null && !(_clientCaps?.python?.manualFileLoad ?? false)) {
                LogMessage(MessageType.Log, $"Loading files from {_rootDir}");
                _loadingFromDirectory = LoadFromDirectoryAsync(_rootDir);
            }
        }

        public override Task Shutdown() {
            Interlocked.Exchange(ref _analyzer, null)?.Dispose();
            _projectFiles.Clear();
            return Task.CompletedTask;
        }

        public override async Task DidOpenTextDocument(DidOpenTextDocumentParams @params) {
            TraceMessage($"Opening document {@params.textDocument.uri}");
            await _analyzerCreationTask;

            var entry = _projectFiles.GetEntry(@params.textDocument.uri, throwIfMissing: false);
            var doc = entry as IDocument;
            if (doc != null) {
                if (@params.textDocument.text != null) {
                    doc.ResetDocument(@params.textDocument.version, @params.textDocument.text);
                }
            } else if (entry == null) {
                IAnalysisCookie cookie = null;
                if (@params.textDocument.text != null) {
                    cookie = new InitialContentCookie {
                        Content = @params.textDocument.text,
                        Version = @params.textDocument.version
                    };
                }
                entry = await AddFileAsync(@params.textDocument.uri, null, cookie);
            }

            if ((doc = entry as IDocument) != null) {
                EnqueueItem(doc);
            }
        }

        public override void DidChangeTextDocument(DidChangeTextDocumentParams @params) {
<<<<<<< HEAD
            _analyzerCreationTcs.Task.Wait();
            var openedFile = _openFiles.GetDocument(@params.textDocument.uri);
            openedFile.DidChangeTextDocument(@params, _settings.AnalysisDelay, doc => EnqueueItem(doc, enqueueForAnalysis: @params._enqueueForAnalysis ?? true));
=======
            _analyzerCreationTask.Wait();

            var changes = @params.contentChanges;
            if (changes == null) {
                return;
            }

            _documentChangeProcessingComplete.Reset();
            try {
                var uri = @params.textDocument.uri;
                var entry = GetEntry(uri);
                var part = GetPart(uri);

                TraceMessage($"Received changes for {uri}");

                if (entry is IDocument doc) {
                    var docVersion = Math.Max(doc.GetDocumentVersion(part), 0);
                    var fromVersion = Math.Max(@params.textDocument.version - 1 ?? docVersion, 0);

                    List<DidChangeTextDocumentParams> pending;
                    if (fromVersion > docVersion && @params.contentChanges?.Any(c => c.range == null) != true) {
                        // Expected from version hasn't been seen yet, and there are no resets in this
                        // change, so enqueue it for later.
                        LogMessage(MessageType.Log, $"Deferring changes for {uri} until version {fromVersion} is seen");
                        pending = _pendingChanges.GetOrAdd(uri, _ => new List<DidChangeTextDocumentParams>());
                        lock (pending) {
                            pending.Add(@params);
                        }
                        return;
                    }

                    var toVersion = @params.textDocument.version ?? (fromVersion + changes.Length);

                    doc.UpdateDocument(part, new DocumentChangeSet(
                        fromVersion,
                        toVersion,
                        changes.Select(c => new DocumentChange {
                            ReplacedSpan = c.range.GetValueOrDefault(),
                            WholeBuffer = !c.range.HasValue,
                            InsertedText = c.text
                        })
                    ));

                    if (_pendingChanges.TryGetValue(uri, out pending) && pending != null) {
                        DidChangeTextDocumentParams? next = null;
                        lock (pending) {
                            var notExpired = pending.Where(p => p.textDocument.version.GetValueOrDefault() >= toVersion).OrderBy(p => p.textDocument.version.GetValueOrDefault()).ToArray();
                            if (notExpired.Any()) {
                                pending.Clear();
                                next = notExpired.First();
                                pending.AddRange(notExpired.Skip(1));
                            } else {
                                _pendingChanges.TryRemove(uri, out _);
                            }
                        }
                        if (next.HasValue) {
                            DidChangeTextDocument(next.Value);
                            return;
                        }
                    }

                    TraceMessage($"Applied changes to {uri}");
                    EnqueueItem(doc, enqueueForAnalysis: @params._enqueueForAnalysis ?? true);
                }
            } finally {
                _documentChangeProcessingComplete.Set();
            }
>>>>>>> 64ef61ff
        }

        public override async Task DidChangeWatchedFiles(DidChangeWatchedFilesParams @params) {
            await _analyzerCreationTask;

            IProjectEntry entry;
            foreach (var c in @params.changes.MaybeEnumerate()) {
                switch (c.type) {
                    case FileChangeType.Created:
                        entry = await LoadFileAsync(c.uri);
                        if (entry != null) {
                            TraceMessage($"Saw {c.uri} created and loaded new entry");
                        } else {
                            LogMessage(MessageType.Warning, $"Failed to load {c.uri}");
                        }
                        break;
                    case FileChangeType.Deleted:
                        await UnloadFileAsync(c.uri);
                        break;
                    case FileChangeType.Changed:
                        if ((entry = _projectFiles.GetEntry(c.uri, false)) is IDocument doc) {
                            // If document version is >=0, it is loaded in memory.
                            if (doc.GetDocumentVersion(0) < 0) {
                                EnqueueItem(doc, AnalysisPriority.Low);
                            }
                        }
                        break;
                }
            }
        }

        public override async Task DidCloseTextDocument(DidCloseTextDocumentParams @params) {
<<<<<<< HEAD
            await _analyzerCreationTcs.Task;
            var doc = _projectFiles.GetEntry(@params.textDocument.uri) as IDocument;
=======
            await _analyzerCreationTask;
            var doc = GetEntry(@params.textDocument.uri) as IDocument;
>>>>>>> 64ef61ff

            if (doc != null) {
                // No need to keep in-memory buffers now
                doc.ResetDocument(-1, null);

                // Pick up any changes on disk that we didn't know about
                EnqueueItem(doc, AnalysisPriority.Low);
            }
        }


        public override async Task DidChangeConfiguration(DidChangeConfigurationParams @params) {
            await _analyzerCreationTask;
            if (_analyzer == null) {
                LogMessage(MessageType.Error, "change configuration notification sent to uninitialized server");
                return;
            }

            if (@params.settings != null) {
                if (@params.settings is LanguageServerSettings settings) {
                    _settings = settings;
                } else {
                    LogMessage(MessageType.Error, "change configuration notification sent unsupported settings");
                    return;
                }
            }

            // Make sure reload modules is executed on the analyzer thread.
            var task = _reloadModulesQueueItem.Task;
            _queue.Enqueue(_reloadModulesQueueItem, AnalysisPriority.Normal);
            await task;

            // re-analyze all of the modules when we get a new set of modules loaded...
            foreach (var entry in _analyzer.ModulesByFilename) {
                _queue.Enqueue(entry.Value.ProjectEntry, AnalysisPriority.Normal);
            }
        }

        public override async Task<CompletionList> Completion(CompletionParams @params) {
            await _analyzerCreationTask;
            IfTestWaitForAnalysisComplete();

            var uri = @params.textDocument.uri;
            // Make sure document is enqueued for processing
            var openFile = _openFiles.GetDocument(uri);
            openFile.WaitForChangeProcessingComplete(CancellationToken);

            var items = _completionHandler.GetCompletions(@params, _settings, CancellationToken);
            var res = new CompletionList { items = items };

            LogMessage(MessageType.Info, $"Found {res.items.Length} completions for {uri} at {@params.position} after filtering");
            return res;
        }

        public override Task<CompletionItem> CompletionItemResolve(CompletionItem item) {
            // TODO: Fill out missing values in item
            return Task.FromResult(item);
        }

        public override async Task<SignatureHelp> SignatureHelp(TextDocumentPositionParams @params) {
            await _analyzerCreationTask;
            IfTestWaitForAnalysisComplete();
            return _signatureHelpHandler.GetSignatureHelp(@params);
        }

        public override async Task<Reference[]> FindReferences(ReferencesParams @params) {
<<<<<<< HEAD
            await _analyzerCreationTcs.Task;
            IfTestWaitForAnalysisComplete();
            return _findReferencesHandler.FindReferences(@params, CancellationToken);
=======
            await _analyzerCreationTask;

            var uri = @params.textDocument.uri;
            GetAnalysis(@params.textDocument, @params.position, @params._version, out var entry, out var tree);

            TraceMessage($"References in {uri} at {@params.position}");

            var analysis = entry?.Analysis;
            if (analysis == null) {
                TraceMessage($"No analysis found for {uri}");
                return Array.Empty<Reference>();
            }

            int? version = null;
            var parse = entry.WaitForCurrentParse(_clientCaps?.python?.completionsTimeout ?? Timeout.Infinite, CancellationToken);
            if (parse != null) {
                tree = parse.Tree ?? tree;
                if (parse.Cookie is VersionCookie vc) {
                    if (vc.Versions.TryGetValue(GetPart(uri), out var bv)) {
                        tree = bv.Ast ?? tree;
                        if (bv.Version >= 0) {
                            version = bv.Version;
                        }
                    }
                }
            }

            var extras = new List<Reference>();

            if (@params.context?.includeDeclaration ?? false) {
                var index = tree.LocationToIndex(@params.position);
                var w = new ImportedModuleNameWalker(entry.ModuleName, index);
                tree.Walk(w);
                ModuleReference modRef;
                if (!string.IsNullOrEmpty(w.ImportedName) &&
                    _analyzer.Modules.TryImport(w.ImportedName, out modRef)) {

                    // Return a module reference
                    extras.AddRange(modRef.AnalysisModule.Locations
                        .Select(l => new Reference {
                            uri = l.DocumentUri,
                            range = l.Span,
                            _version = version,
                            _kind = ReferenceKind.Definition
                        })
                        .ToArray()
                    );
                }
            }

            IEnumerable<IAnalysisVariable> result;
            if (!string.IsNullOrEmpty(@params._expr)) {
                TraceMessage($"Getting references for {@params._expr}");
                result = analysis.GetVariables(@params._expr, @params.position);
            } else {
                var finder = new ExpressionFinder(tree, GetExpressionOptions.FindDefinition);
                if (finder.GetExpression(@params.position) is Expression expr) {
                    TraceMessage($"Getting references for {expr.ToCodeString(tree, CodeFormattingOptions.Traditional)}");
                    result = analysis.GetVariables(expr, @params.position);
                } else {
                    LogMessage(MessageType.Info, $"No references found in {uri} at {@params.position}");
                    return Array.Empty<Reference>();
                }
            }

            var filtered = result.Where(v => v.Type != VariableType.None);
            if (!(@params.context?.includeDeclaration ?? false)) {
                filtered = filtered.Where(v => v.Type != VariableType.Definition);
            }
            if (!(@params.context?._includeValues ?? false)) {
                filtered = filtered.Where(v => v.Type != VariableType.Value);
            }

            var res = filtered.Select(v => new Reference {
                uri = v.Location.DocumentUri,
                range = v.Location.Span,
                _kind = ToReferenceKind(v.Type),
                _version = version
            })
                .Concat(extras)
                .GroupBy(r => r, ReferenceComparer.Instance)
                .Select(g => g.OrderByDescending(r => (SourceLocation)r.range.end).ThenBy(r => (int?)r._kind ?? int.MaxValue).First())
                .ToArray();
            return res;
>>>>>>> 64ef61ff
        }

        public override async Task<Hover> Hover(TextDocumentPositionParams @params) {
            await _analyzerCreationTask;
            IfTestWaitForAnalysisComplete();
            return _hoverHandler.GetHover(@params, _displayOptions, CancellationToken);

        }

        public override async Task<SymbolInformation[]> WorkspaceSymbols(WorkspaceSymbolParams @params) {
<<<<<<< HEAD
            await _analyzerCreationTcs.Task;
            IfTestWaitForAnalysisComplete();
            return _workspaceSymbolsHandler.GetWorkspaceSymbols(@params);
=======
            await _analyzerCreationTask;
            var members = Enumerable.Empty<MemberResult>();
            var opts = GetMemberOptions.ExcludeBuiltins | GetMemberOptions.DeclaredOnly;

            foreach (var entry in _projectFiles) {
                members = members.Concat(
                    GetModuleVariables(entry.Value as IPythonProjectEntry, opts, @params.query)
                );
            }

            members = members.GroupBy(mr => mr.Name).Select(g => g.First());
            return members.Select(ToSymbolInformation).ToArray();
>>>>>>> 64ef61ff
        }

        #endregion

        #region Private Helpers

        private IProjectEntry RemoveEntry(Uri documentUri) {
            var entry = _projectFiles.RemoveEntry(documentUri);
            _openFiles.Remove(documentUri);
            return entry;
        }

        private async Task<PythonAnalyzer> CreateAnalyzer(PythonInitializationOptions.Interpreter interpreter) {
            IPythonInterpreterFactory factory = null;
            if (!string.IsNullOrEmpty(interpreter.assembly) && !string.IsNullOrEmpty(interpreter.typeName)) {
                try {
                    var assembly = File.Exists(interpreter.assembly) ? AssemblyName.GetAssemblyName(interpreter.assembly) : new AssemblyName(interpreter.assembly);
                    var type = Assembly.Load(assembly).GetType(interpreter.typeName, true);

                    factory = (IPythonInterpreterFactory)Activator.CreateInstance(
                        type,
                        BindingFlags.NonPublic | BindingFlags.Public | BindingFlags.Instance,
                        null,
                        new object[] { interpreter.properties },
                        CultureInfo.CurrentCulture
                    );
                } catch (Exception ex) {
                    LogMessage(MessageType.Warning, ex.ToString());
                }
            } else {
                factory = new AstPythonInterpreterFactory(interpreter.properties);
            }

            if (factory == null) {
                Version v;
                if (!Version.TryParse(interpreter.version ?? "0.0", out v)) {
                    v = new Version();
                }
                factory = InterpreterFactoryCreator.CreateAnalysisInterpreterFactory(v);
            }

            var interp = factory.CreateInterpreter();
            if (interp == null) {
                throw new InvalidOperationException("Failed to create interpreter");
            }

            LogMessage(MessageType.Info, $"Created {interp.GetType().FullName} instance from {factory.GetType().FullName}");

            return await PythonAnalyzer.CreateAsync(factory, interp);
        }

        private IEnumerable<ModulePath> GetImportNames(Uri document) {
            var filePath = GetLocalPath(document);

            if (!string.IsNullOrEmpty(filePath)) {
                if (!string.IsNullOrEmpty(_rootDir) && ModulePath.FromBasePathAndFile_NoThrow(_rootDir, filePath, out var mp)) {
                    yield return mp;
                }

                foreach (var sp in _analyzer.GetSearchPaths()) {
                    if (ModulePath.FromBasePathAndFile_NoThrow(sp, filePath, out mp)) {
                        yield return mp;
                    }
                }
            }

            if (document.Scheme == "python") {
                var path = Path.Combine(document.Host, document.AbsolutePath.Replace(Path.AltDirectorySeparatorChar, Path.DirectorySeparatorChar).Trim(Path.DirectorySeparatorChar));
                if (ModulePath.FromBasePathAndFile_NoThrow("", path, p => true, out var mp, out _, out _)) {
                    yield return mp;
                }
            }
        }


        #endregion

        #region Non-LSP public API
        public IProjectEntry GetEntry(TextDocumentIdentifier document) => _projectFiles.GetEntry(document.uri);
        public IProjectEntry GetEntry(Uri documentUri, bool throwIfMissing = true) => _projectFiles.GetEntry(documentUri, throwIfMissing);

        public int GetPart(TextDocumentIdentifier document) => _projectFiles.GetPart(document.uri);
        public IEnumerable<string> GetLoadedFiles() => _projectFiles.GetLoadedFiles();

        public Task<IProjectEntry> LoadFileAsync(Uri documentUri) => AddFileAsync(documentUri, null);
        public Task<IProjectEntry> LoadFileAsync(Uri documentUri, Uri fromSearchPath) => AddFileAsync(documentUri, fromSearchPath);

        public Task<bool> UnloadFileAsync(Uri documentUri) {
            var entry = RemoveEntry(documentUri);
            if (entry != null) {
                if (entry is IPythonProjectEntry pyEntry) {
                    foreach (var e in _analyzer.GetEntriesThatImportModule(pyEntry.ModuleName, false)) {
                        _queue.Enqueue(e, AnalysisPriority.Normal);
                    }
                }
                _analyzer.RemoveModule(entry);
                return Task.FromResult(true);
            }

            return Task.FromResult(false);
        }

        public Task WaitForDirectoryScanAsync() => _loadingFromDirectory ?? Task.CompletedTask;

        public async Task WaitForCompleteAnalysisAsync() {
            // Wait for all current parsing to complete
            TraceMessage($"Waiting for parsing to complete");
            await _parseQueue.WaitForAllAsync();
            TraceMessage($"Parsing complete. Waiting for analysis entries to enqueue");
            await _pendingAnalysisEnqueue.WaitForZeroAsync();
            TraceMessage($"Enqueue complete. Waiting for analysis to complete");
            await _queue.WaitForCompleteAsync();
            TraceMessage($"Analysis complete.");
        }

        public int EstimateRemainingWork() {
            return _parseQueue.Count + _queue.Count;
        }

        public event EventHandler<ParseCompleteEventArgs> OnParseComplete;
        private void ParseComplete(Uri uri, int version) {
            TraceMessage($"Parse complete for {uri} at version {version}");
            OnParseComplete?.Invoke(this, new ParseCompleteEventArgs { uri = uri, version = version });
        }

        public event EventHandler<AnalysisCompleteEventArgs> OnAnalysisComplete;
        private void AnalysisComplete(Uri uri, int version) {
            TraceMessage($"Analysis complete for {uri} at version {version}");
            OnAnalysisComplete?.Invoke(this, new AnalysisCompleteEventArgs { uri = uri, version = version });
        }

        public void SetSearchPaths(IEnumerable<string> searchPaths) => _analyzer.SetSearchPaths(searchPaths.MaybeEnumerate());

        public event EventHandler<FileFoundEventArgs> OnFileFound;
        private void FileFound(Uri uri) {
            TraceMessage($"Found file to analyze {uri}");
            OnFileFound?.Invoke(this, new FileFoundEventArgs { uri = uri });
        }

        #endregion

        private string GetLocalPath(Uri uri) {
            if (uri == null) {
                return null;
            }
            if (uri.IsFile) {
                return uri.LocalPath;
            }
            var scheme = uri.Scheme;
            var path = uri.GetComponents(UriComponents.Path, UriFormat.SafeUnescaped).Split(Path.DirectorySeparatorChar, Path.AltDirectorySeparatorChar);
            var bits = new List<string>(path.Length + 2);
            bits.Add("_:"); // Non-existent root
            bits.Add(scheme.ToUpperInvariant());
            bits.AddRange(path);
            return string.Join(Path.DirectorySeparatorChar.ToString(), bits);
        }

        private Task<IProjectEntry> AddFileAsync(Uri documentUri, Uri fromSearchPath, IAnalysisCookie cookie = null) {
            var item = _projectFiles.GetEntry(documentUri, throwIfMissing: false);

            if (item != null) {
                return Task.FromResult(item);
            }

            IEnumerable<string> aliases = null;
            var path = GetLocalPath(documentUri);
            if (fromSearchPath != null) {
                if (ModulePath.FromBasePathAndFile_NoThrow(GetLocalPath(fromSearchPath), path, out var mp)) {
                    aliases = new[] { mp.ModuleName };
                }
            } else {
                aliases = GetImportNames(documentUri).Select(mp => mp.ModuleName).ToArray();
            }

            if (!(aliases?.Any() ?? false)) {
                aliases = new[] { Path.GetFileNameWithoutExtension(path) };
            }

            var reanalyzeEntries = aliases.SelectMany(a => _analyzer.GetEntriesThatImportModule(a, true)).ToArray();
            var first = aliases.FirstOrDefault();

            var pyItem = _analyzer.AddModule(first, path, documentUri, cookie);
            item = pyItem;
            foreach (var a in aliases.Skip(1)) {
                _analyzer.AddModuleAlias(first, a);
            }

            var actualItem = _projectFiles.GetOrAddEntry(documentUri, item);
            if (actualItem != item) {
                return Task.FromResult(actualItem);
            }

            if (_clientCaps?.python?.analysisUpdates ?? false) {
                pyItem.OnNewAnalysis += ProjectEntry_OnNewAnalysis;
            }

            if (item is IDocument doc) {
                EnqueueItem(doc);
            }

            if (reanalyzeEntries != null) {
                foreach (var entryRef in reanalyzeEntries) {
                    _queue.Enqueue(entryRef, AnalysisPriority.Low);
                }
            }

            return Task.FromResult(item);
        }

        private void RemoveDocumentParseCounter(Task t, IDocument doc, VolatileCounter counter) {
            if (t.IsCompleted) {
                lock (_pendingParse) {
                    if (counter.IsZero) {
                        if (_pendingParse.TryGetValue(doc, out var existing) && existing == counter) {
                            _pendingParse.Remove(doc);
                        }
                        return;
                    }
                }
            }
            counter.WaitForChangeToZeroAsync().ContinueWith(t2 => RemoveDocumentParseCounter(t, doc, counter));
        }

        private IDisposable GetDocumentParseCounter(IDocument doc, out int count) {
            VolatileCounter counter;
            lock (_pendingParse) {
                if (!_pendingParse.TryGetValue(doc, out counter)) {
                    _pendingParse[doc] = counter = new VolatileCounter();
                    // Automatically remove counter from the dictionary when it reaches zero.
                    counter.WaitForChangeToZeroAsync().ContinueWith(t => RemoveDocumentParseCounter(t, doc, counter));
                }
                var res = counter.Incremented();
                count = counter.Count;
                return res;
            }
        }

        private void EnqueueItem(IDocument doc, AnalysisPriority priority = AnalysisPriority.Normal, bool enqueueForAnalysis = true) {
            var pending = _pendingAnalysisEnqueue.Incremented();
            try {
                Task<IAnalysisCookie> cookieTask;
                using (GetDocumentParseCounter(doc, out var count)) {
                    if (count > 3) {
                        // Rough check to prevent unbounded queueing. If we have
                        // multiple parses in queue, we will get the latest doc
                        // version in one of the ones to come.
                        return;
                    }
                    TraceMessage($"Parsing document {doc.DocumentUri}");
                    cookieTask = _parseQueue.Enqueue(doc, _analyzer.LanguageVersion);
                }

                // The call must be fire and forget, but should not be yielding.
                // It is called from DidChangeTextDocument which must fully finish
                // since otherwise Complete() may come before the change is enqueued
                // for processing and the completion list will be driven off the stale data.
                var p = pending;
                cookieTask.ContinueWith(t => {
                    if (t.IsFaulted) {
                        // Happens when file got deleted before processing
                        p.Dispose();
                        LogMessage(MessageType.Error, t.Exception.Message);
                        return;
                    }
                    OnDocumentChangeProcessingComplete(doc, t.Result as VersionCookie, enqueueForAnalysis, priority, p);
                }).DoNotWait();
                pending = null;
            } finally {
                pending?.Dispose();
            }
        }

        private void OnDocumentChangeProcessingComplete(IDocument doc, VersionCookie vc, bool enqueueForAnalysis, AnalysisPriority priority, IDisposable disposeWhenEnqueued) {
            try {
                if (vc != null) {
                    foreach (var kv in vc.GetAllParts(doc.DocumentUri)) {
                        ParseComplete(kv.Key, kv.Value.Version);
                    }
                } else {
                    ParseComplete(doc.DocumentUri, 0);
                }

                if (doc is IAnalyzable analyzable && enqueueForAnalysis) {
                    TraceMessage($"Enqueing document {doc.DocumentUri} for analysis");
                    _queue.Enqueue(analyzable, priority);
                }

                disposeWhenEnqueued?.Dispose();
                disposeWhenEnqueued = null;
                var openedFile = _openFiles.GetDocument(doc.DocumentUri);
                if (vc != null) {
                    var reported = openedFile.LastReportedDiagnostics;
                    lock (reported) {
                        foreach (var kv in vc.GetAllParts(doc.DocumentUri)) {
                            var part = _projectFiles.GetPart(kv.Key);
                            if (!reported.TryGetValue(part, out var lastVersion) || lastVersion.Version < kv.Value.Version) {
                                reported[part] = kv.Value;
                                PublishDiagnostics(new PublishDiagnosticsEventArgs {
                                    uri = kv.Key,
                                    diagnostics = kv.Value.Diagnostics,
                                    _version = kv.Value.Version
                                });
                            }
                        }
                    }
                }
            } catch (BadSourceException) {
            } catch (OperationCanceledException ex) {
                LogMessage(MessageType.Warning, $"Parsing {doc.DocumentUri} cancelled");
                TraceMessage($"{ex}");
            } catch (Exception ex) {
                LogMessage(MessageType.Error, ex.ToString());
            } finally {
                disposeWhenEnqueued?.Dispose();
            }
        }

        private void ProjectEntry_OnNewAnalysis(object sender, EventArgs e) {
            if (sender is IPythonProjectEntry entry) {
                TraceMessage($"Received new analysis for {entry.DocumentUri}");
                var version = 0;
                var parse = entry.GetCurrentParse();
                if (parse?.Cookie is VersionCookie vc && vc.Versions.Count > 0) {
                    foreach (var kv in vc.GetAllParts(entry.DocumentUri)) {
                        AnalysisComplete(kv.Key, kv.Value.Version);
                        if (kv.Value.Version > version) {
                            version = kv.Value.Version;
                        }
                    }
                } else {
                    AnalysisComplete(entry.DocumentUri, 0);
                }

                var diags = _analyzer.GetDiagnostics(entry);
                if (!diags.Any()) {
                    return;
                }

                if (entry is IDocument doc) {
                    var reported = _openFiles.GetDocument(doc.DocumentUri).LastReportedDiagnostics;
                    lock (reported) {
                        if (reported.TryGetValue(0, out var lastVersion)) {
                            diags = diags.Concat(lastVersion.Diagnostics).ToArray();
                        }
                    }
                }

                PublishDiagnostics(new PublishDiagnosticsEventArgs {
                    diagnostics = diags,
                    uri = entry.DocumentUri,
                    _version = version
                });
            }
        }

        private async Task LoadFromDirectoryAsync(string rootDir) {
            foreach (var file in PathUtils.EnumerateFiles(rootDir, recurse: false, fullPaths: true)) {
                if (!ModulePath.IsPythonSourceFile(file)) {
                    if (ModulePath.IsPythonFile(file, true, true, true)) {
                        // TODO: Deal with scrapable files (if we need to do anything?)
                    }
                    continue;
                }

                var entry = await LoadFileAsync(new Uri(PathUtils.NormalizePath(file)));
                if (entry != null) {
                    FileFound(entry.DocumentUri);
                }
            }
            foreach (var dir in PathUtils.EnumerateDirectories(rootDir, recurse: false, fullPaths: true)) {
                // TODO: figure out correct loading sequence and the name resolution 
                // so files in different folders don't replace each other.
                // See https://github.com/Microsoft/vscode-python/issues/1063

                //if (!ModulePath.PythonVersionRequiresInitPyFiles(_analyzer.LanguageVersion.ToVersion()) ||
                //    !string.IsNullOrEmpty(ModulePath.GetPackageInitPy(dir))) {

                // Skip over virtual environments.
                // TODO: handle pyenv that may have more compilcated structure
                if (!Directory.Exists(Path.Combine(dir, "lib", "site-packages"))) {
                    await LoadFromDirectoryAsync(dir);
                }
                //}
            }
        }

        private void IfTestWaitForAnalysisComplete() {
            if (_testEnvironment) {
                WaitForDirectoryScanAsync().Wait();
                WaitForCompleteAnalysisAsync().Wait();
            }
        }
    }
}<|MERGE_RESOLUTION|>--- conflicted
+++ resolved
@@ -66,19 +66,9 @@
         private readonly VolatileCounter _pendingAnalysisEnqueue;
 
         // Uri does not consider #fragment for equality
-<<<<<<< HEAD
         private readonly ProjectFiles _projectFiles = new ProjectFiles();
         private readonly OpenFiles _openFiles;
-        private readonly TaskCompletionSource<bool> _analyzerCreationTcs = new TaskCompletionSource<bool>();
-=======
-        private readonly ConcurrentDictionary<Uri, IProjectEntry> _projectFiles;
-        private readonly ConcurrentDictionary<Uri, Dictionary<int, BufferVersion>> _lastReportedDiagnostics;
-
-        // For pending changes, we use alternate comparer that checks #fragment
-        private readonly ConcurrentDictionary<Uri, List<DidChangeTextDocumentParams>> _pendingChanges;
-        private readonly ManualResetEventSlim _documentChangeProcessingComplete = new ManualResetEventSlim(true);
         private Task _analyzerCreationTask;
->>>>>>> 64ef61ff
 
         internal Task _loadingFromDirectory;
 
@@ -233,79 +223,9 @@
         }
 
         public override void DidChangeTextDocument(DidChangeTextDocumentParams @params) {
-<<<<<<< HEAD
-            _analyzerCreationTcs.Task.Wait();
+            _analyzerCreationTask.Wait();
             var openedFile = _openFiles.GetDocument(@params.textDocument.uri);
             openedFile.DidChangeTextDocument(@params, _settings.AnalysisDelay, doc => EnqueueItem(doc, enqueueForAnalysis: @params._enqueueForAnalysis ?? true));
-=======
-            _analyzerCreationTask.Wait();
-
-            var changes = @params.contentChanges;
-            if (changes == null) {
-                return;
-            }
-
-            _documentChangeProcessingComplete.Reset();
-            try {
-                var uri = @params.textDocument.uri;
-                var entry = GetEntry(uri);
-                var part = GetPart(uri);
-
-                TraceMessage($"Received changes for {uri}");
-
-                if (entry is IDocument doc) {
-                    var docVersion = Math.Max(doc.GetDocumentVersion(part), 0);
-                    var fromVersion = Math.Max(@params.textDocument.version - 1 ?? docVersion, 0);
-
-                    List<DidChangeTextDocumentParams> pending;
-                    if (fromVersion > docVersion && @params.contentChanges?.Any(c => c.range == null) != true) {
-                        // Expected from version hasn't been seen yet, and there are no resets in this
-                        // change, so enqueue it for later.
-                        LogMessage(MessageType.Log, $"Deferring changes for {uri} until version {fromVersion} is seen");
-                        pending = _pendingChanges.GetOrAdd(uri, _ => new List<DidChangeTextDocumentParams>());
-                        lock (pending) {
-                            pending.Add(@params);
-                        }
-                        return;
-                    }
-
-                    var toVersion = @params.textDocument.version ?? (fromVersion + changes.Length);
-
-                    doc.UpdateDocument(part, new DocumentChangeSet(
-                        fromVersion,
-                        toVersion,
-                        changes.Select(c => new DocumentChange {
-                            ReplacedSpan = c.range.GetValueOrDefault(),
-                            WholeBuffer = !c.range.HasValue,
-                            InsertedText = c.text
-                        })
-                    ));
-
-                    if (_pendingChanges.TryGetValue(uri, out pending) && pending != null) {
-                        DidChangeTextDocumentParams? next = null;
-                        lock (pending) {
-                            var notExpired = pending.Where(p => p.textDocument.version.GetValueOrDefault() >= toVersion).OrderBy(p => p.textDocument.version.GetValueOrDefault()).ToArray();
-                            if (notExpired.Any()) {
-                                pending.Clear();
-                                next = notExpired.First();
-                                pending.AddRange(notExpired.Skip(1));
-                            } else {
-                                _pendingChanges.TryRemove(uri, out _);
-                            }
-                        }
-                        if (next.HasValue) {
-                            DidChangeTextDocument(next.Value);
-                            return;
-                        }
-                    }
-
-                    TraceMessage($"Applied changes to {uri}");
-                    EnqueueItem(doc, enqueueForAnalysis: @params._enqueueForAnalysis ?? true);
-                }
-            } finally {
-                _documentChangeProcessingComplete.Set();
-            }
->>>>>>> 64ef61ff
         }
 
         public override async Task DidChangeWatchedFiles(DidChangeWatchedFilesParams @params) {
@@ -338,13 +258,8 @@
         }
 
         public override async Task DidCloseTextDocument(DidCloseTextDocumentParams @params) {
-<<<<<<< HEAD
-            await _analyzerCreationTcs.Task;
+            await _analyzerCreationTask;
             var doc = _projectFiles.GetEntry(@params.textDocument.uri) as IDocument;
-=======
-            await _analyzerCreationTask;
-            var doc = GetEntry(@params.textDocument.uri) as IDocument;
->>>>>>> 64ef61ff
 
             if (doc != null) {
                 // No need to keep in-memory buffers now
@@ -411,96 +326,9 @@
         }
 
         public override async Task<Reference[]> FindReferences(ReferencesParams @params) {
-<<<<<<< HEAD
-            await _analyzerCreationTcs.Task;
+            await _analyzerCreationTask;
             IfTestWaitForAnalysisComplete();
             return _findReferencesHandler.FindReferences(@params, CancellationToken);
-=======
-            await _analyzerCreationTask;
-
-            var uri = @params.textDocument.uri;
-            GetAnalysis(@params.textDocument, @params.position, @params._version, out var entry, out var tree);
-
-            TraceMessage($"References in {uri} at {@params.position}");
-
-            var analysis = entry?.Analysis;
-            if (analysis == null) {
-                TraceMessage($"No analysis found for {uri}");
-                return Array.Empty<Reference>();
-            }
-
-            int? version = null;
-            var parse = entry.WaitForCurrentParse(_clientCaps?.python?.completionsTimeout ?? Timeout.Infinite, CancellationToken);
-            if (parse != null) {
-                tree = parse.Tree ?? tree;
-                if (parse.Cookie is VersionCookie vc) {
-                    if (vc.Versions.TryGetValue(GetPart(uri), out var bv)) {
-                        tree = bv.Ast ?? tree;
-                        if (bv.Version >= 0) {
-                            version = bv.Version;
-                        }
-                    }
-                }
-            }
-
-            var extras = new List<Reference>();
-
-            if (@params.context?.includeDeclaration ?? false) {
-                var index = tree.LocationToIndex(@params.position);
-                var w = new ImportedModuleNameWalker(entry.ModuleName, index);
-                tree.Walk(w);
-                ModuleReference modRef;
-                if (!string.IsNullOrEmpty(w.ImportedName) &&
-                    _analyzer.Modules.TryImport(w.ImportedName, out modRef)) {
-
-                    // Return a module reference
-                    extras.AddRange(modRef.AnalysisModule.Locations
-                        .Select(l => new Reference {
-                            uri = l.DocumentUri,
-                            range = l.Span,
-                            _version = version,
-                            _kind = ReferenceKind.Definition
-                        })
-                        .ToArray()
-                    );
-                }
-            }
-
-            IEnumerable<IAnalysisVariable> result;
-            if (!string.IsNullOrEmpty(@params._expr)) {
-                TraceMessage($"Getting references for {@params._expr}");
-                result = analysis.GetVariables(@params._expr, @params.position);
-            } else {
-                var finder = new ExpressionFinder(tree, GetExpressionOptions.FindDefinition);
-                if (finder.GetExpression(@params.position) is Expression expr) {
-                    TraceMessage($"Getting references for {expr.ToCodeString(tree, CodeFormattingOptions.Traditional)}");
-                    result = analysis.GetVariables(expr, @params.position);
-                } else {
-                    LogMessage(MessageType.Info, $"No references found in {uri} at {@params.position}");
-                    return Array.Empty<Reference>();
-                }
-            }
-
-            var filtered = result.Where(v => v.Type != VariableType.None);
-            if (!(@params.context?.includeDeclaration ?? false)) {
-                filtered = filtered.Where(v => v.Type != VariableType.Definition);
-            }
-            if (!(@params.context?._includeValues ?? false)) {
-                filtered = filtered.Where(v => v.Type != VariableType.Value);
-            }
-
-            var res = filtered.Select(v => new Reference {
-                uri = v.Location.DocumentUri,
-                range = v.Location.Span,
-                _kind = ToReferenceKind(v.Type),
-                _version = version
-            })
-                .Concat(extras)
-                .GroupBy(r => r, ReferenceComparer.Instance)
-                .Select(g => g.OrderByDescending(r => (SourceLocation)r.range.end).ThenBy(r => (int?)r._kind ?? int.MaxValue).First())
-                .ToArray();
-            return res;
->>>>>>> 64ef61ff
         }
 
         public override async Task<Hover> Hover(TextDocumentPositionParams @params) {
@@ -511,24 +339,9 @@
         }
 
         public override async Task<SymbolInformation[]> WorkspaceSymbols(WorkspaceSymbolParams @params) {
-<<<<<<< HEAD
-            await _analyzerCreationTcs.Task;
+            await _analyzerCreationTask;
             IfTestWaitForAnalysisComplete();
             return _workspaceSymbolsHandler.GetWorkspaceSymbols(@params);
-=======
-            await _analyzerCreationTask;
-            var members = Enumerable.Empty<MemberResult>();
-            var opts = GetMemberOptions.ExcludeBuiltins | GetMemberOptions.DeclaredOnly;
-
-            foreach (var entry in _projectFiles) {
-                members = members.Concat(
-                    GetModuleVariables(entry.Value as IPythonProjectEntry, opts, @params.query)
-                );
-            }
-
-            members = members.GroupBy(mr => mr.Name).Select(g => g.First());
-            return members.Select(ToSymbolInformation).ToArray();
->>>>>>> 64ef61ff
         }
 
         #endregion
