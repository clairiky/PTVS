// Python Tools for Visual Studio
// Copyright(c) Microsoft Corporation
// All rights reserved.
// 
// Licensed under the Apache License, Version 2.0 (the License); you may not use
// this file except in compliance with the License. You may obtain a copy of the
// License at http://www.apache.org/licenses/LICENSE-2.0
// 
// THIS CODE IS PROVIDED ON AN  *AS IS* BASIS, WITHOUT WARRANTIES OR CONDITIONS
// OF ANY KIND, EITHER EXPRESS OR IMPLIED, INCLUDING WITHOUT LIMITATION ANY
// IMPLIED WARRANTIES OR CONDITIONS OF TITLE, FITNESS FOR A PARTICULAR PURPOSE,
// MERCHANTABLITY OR NON-INFRINGEMENT.
// 
// See the Apache Version 2.0 License for specific language governing
// permissions and limitations under the License.

using System;
using System.Collections.Concurrent;
using System.Collections.Generic;
using System.Diagnostics;
using System.Diagnostics.Contracts;
using System.Linq;
using System.Numerics;
using System.Threading;
using System.Threading.Tasks;
using Microsoft.PythonTools.Analysis.Analyzer;
using Microsoft.PythonTools.Analysis.Infrastructure;
using Microsoft.PythonTools.Analysis.Values;
using Microsoft.PythonTools.Interpreter;
using Microsoft.PythonTools.Parsing;
using Microsoft.PythonTools.Parsing.Ast;

namespace Microsoft.PythonTools.Analysis {
    /// <summary>
    /// Performs analysis of multiple Python code files and enables interrogation of the resulting analysis.
    /// </summary>
    public partial class PythonAnalyzer : IGroupableAnalysisProject, IDisposable {
        private readonly IPythonInterpreter _interpreter;
        private readonly bool _disposeInterpreter;
        private readonly IPythonInterpreterFactory _interpreterFactory;
        private readonly ModuleTable _modules;
        private readonly ConcurrentDictionary<string, ModuleInfo> _modulesByFilename;
        private readonly HashSet<ModuleInfo> _modulesWithUnresolvedImports;
        private readonly object _modulesWithUnresolvedImportsLock = new object();
        private IKnownPythonTypes _knownTypes;
        private readonly Dictionary<object, AnalysisValue> _itemCache;
        internal readonly string _builtinName;
        internal BuiltinModule _builtinModule;
#if DESKTOP
        private readonly ConcurrentDictionary<string, XamlProjectEntry> _xamlByFilename = new ConcurrentDictionary<string, XamlProjectEntry>();
#endif
        internal ConstantInfo _noneInst;
        private Action<int> _reportQueueSize;
        private int _reportQueueInterval;
        internal readonly IModuleContext _defaultContext;
        private readonly PythonLanguageVersion _langVersion;
        internal readonly AnalysisUnit _evalUnit;   // a unit used for evaluating when we don't otherwise have a unit available
        private readonly List<string> _searchPaths = new List<string>();
        private readonly List<string> _typeStubPaths = new List<string>();
        private readonly Dictionary<string, List<SpecializationInfo>> _specializationInfo = new Dictionary<string, List<SpecializationInfo>>();  // delayed specialization information, for modules not yet loaded...
        private AnalysisLimits _limits;
        private static object _nullKey = new object();
        private readonly SemaphoreSlim _reloadLock = new SemaphoreSlim(1, 1);
        private Dictionary<IProjectEntry[], AggregateProjectEntry> _aggregates = new Dictionary<IProjectEntry[], AggregateProjectEntry>(AggregateComparer.Instance);
        private readonly Dictionary<IProjectEntry, Dictionary<Node, LanguageServer.Diagnostic>> _diagnostics = new Dictionary<IProjectEntry, Dictionary<Node, LanguageServer.Diagnostic>>();

        public const string PythonAnalysisSource = "Python (analysis)";

        /// <summary>
        /// Creates a new analyzer that is ready for use.
        /// </summary>
        public static async Task<PythonAnalyzer> CreateAsync(
            IPythonInterpreterFactory factory,
            IPythonInterpreter interpreter = null,
<<<<<<< HEAD
            CancellationToken? token = null
        ) {
            var res = new PythonAnalyzer(factory, interpreter);
            try {
                await res.ReloadModulesAsync(token ?? CancellationToken.None).ConfigureAwait(false);
=======
            CancellationToken token = default(CancellationToken)
        ) {
            var res = new PythonAnalyzer(factory, interpreter);
            try {
                await res.ReloadModulesAsync(token).ConfigureAwait(false);
>>>>>>> 9c9e9ac6
                var r = res;
                res = null;
                return r;
            } finally {
                if (res != null) {
                    res.Dispose();
                }
            }
        }

        // Test helper method
        internal static PythonAnalyzer CreateSynchronously(
            IPythonInterpreterFactory factory,
            IPythonInterpreter interpreter = null
        ) {
            var res = new PythonAnalyzer(factory, interpreter);
            try {
                res.ReloadModulesAsync(CancellationToken.None).WaitAndUnwrapExceptions();
                var r = res;
                res = null;
                return r;
            } finally {
                if (res != null) {
                    res.Dispose();
                }
            }
        }

        /// <summary>
        /// Creates a new analyzer that is not ready for use. You must call and
        /// wait for <see cref="ReloadModulesAsync"/> to complete before using.
        /// </summary>
        public static PythonAnalyzer Create(IPythonInterpreterFactory factory, IPythonInterpreter interpreter = null) {
            return new PythonAnalyzer(factory, interpreter);
        }

        internal PythonAnalyzer(IPythonInterpreterFactory factory, IPythonInterpreter pythonInterpreter) {
            _interpreterFactory = factory;
            _langVersion = factory.GetLanguageVersion();
            _disposeInterpreter = pythonInterpreter == null;
            _interpreter = pythonInterpreter ?? factory.CreateInterpreter();
            _builtinName = BuiltinTypeId.Unknown.GetModuleName(_langVersion);
            _modules = new ModuleTable(this, _interpreter);
            _modulesByFilename = new ConcurrentDictionary<string, ModuleInfo>(StringComparer.OrdinalIgnoreCase);
            _modulesWithUnresolvedImports = new HashSet<ModuleInfo>();
            _itemCache = new Dictionary<object, AnalysisValue>();

            Limits = AnalysisLimits.GetDefaultLimits();

            Queue = new Deque<AnalysisUnit>();

            _defaultContext = _interpreter.CreateModuleContext();

            _evalUnit = new AnalysisUnit(null, null, new ModuleInfo("$global", new ProjectEntry(this, "$global", String.Empty, null, null), _defaultContext).Scope, true);
            AnalysisLog.NewUnit(_evalUnit);
        }

        private async Task LoadKnownTypesAsync(CancellationToken token) {
            _itemCache.Clear();

            var fallback = new FallbackBuiltinModule(_langVersion);

            var moduleRef = await Modules.TryImportAsync(_builtinName, token).ConfigureAwait(false);
            if (moduleRef != null) {
                _builtinModule = (BuiltinModule)moduleRef.Module;
            } else {
                _builtinModule = new BuiltinModule(fallback, this);
                Modules[_builtinName] = new ModuleReference(_builtinModule, _builtinName);
            }
            _builtinModule.InterpreterModule.Imported(_defaultContext);

            Modules.AddBuiltinModuleWrapper("sys", SysModuleInfo.Wrap);
            Modules.AddBuiltinModuleWrapper("typing", TypingModuleInfo.Wrap);

            _knownTypes = KnownTypes.Create(this, fallback);

            _noneInst = (ConstantInfo)GetCached(
                _nullKey,
                () => new ConstantInfo(ClassInfos[BuiltinTypeId.NoneType], null, PythonMemberType.Constant)
            );

            AddBuiltInSpecializations();
        }

        /// <summary>
        /// Reloads the modules from the interpreter.
        /// 
        /// This method should be called on the analysis thread and is usually invoked
        /// when the interpreter signals that it's modules have changed.
        /// </summary>
<<<<<<< HEAD
        public async Task ReloadModulesAsync(CancellationToken token) {
=======
        public async Task ReloadModulesAsync(CancellationToken token = default(CancellationToken)) {
>>>>>>> 9c9e9ac6
            if (!_reloadLock.Wait(0)) {
                // If we don't lock immediately, wait for the current reload to
                // complete and then return.
                await _reloadLock.WaitAsync().ConfigureAwait(false);
                _reloadLock.Release();
                return;
            }

            try {
                _interpreterFactory.NotifyImportNamesChanged();
                _modules.ReInit();

<<<<<<< HEAD
                await LoadKnownTypesAsync(token).ConfigureAwait(false);
=======
                await LoadKnownTypesAsync(token);
>>>>>>> 9c9e9ac6

                _interpreter.Initialize(this);

                foreach (var mod in _modulesByFilename.Values) {
                    mod.Clear();
                    mod.EnsureModuleVariables(this);
                }
            } finally {
                _reloadLock.Release();
            }
        }

        #region Public API

        public PythonLanguageVersion LanguageVersion {
            get {
                return _langVersion;
            }
        }

        /// <summary>
        /// Adds a new module of code to the list of available modules and returns a ProjectEntry object.
        /// 
        /// This method is thread safe.
        /// </summary>
        /// <param name="moduleName">The name of the module; used to associate with imports</param>
        /// <param name="filePath">The path to the file on disk</param>
        /// <param name="cookie">An application-specific identifier for the module</param>
        /// <returns>The project entry for the new module.</returns>
        public IPythonProjectEntry AddModule(string moduleName, string filePath, Uri documentUri = null, IAnalysisCookie cookie = null) {
            var entry = new ProjectEntry(this, moduleName, filePath, documentUri, cookie);

            if (moduleName != null) {
                var moduleRef = Modules.GetOrAdd(moduleName);
                moduleRef.Module = entry.MyScope;

                DoDelayedSpecialization(moduleName);
            }
            if (filePath != null) {
                _modulesByFilename[filePath] = entry.MyScope;
            }
            return entry;
        }

        /// <summary>
        /// Associates an existing module with a new name.
        /// </summary>
        /// <remarks>New in 2.1</remarks>
        public void AddModuleAlias(string moduleName, string moduleAlias) {
            ModuleReference modRef;
            if (Modules.TryImport(moduleName, out modRef)) {
                Modules[moduleAlias] = modRef;
            }
        }

        public void RemoveModule(IProjectEntry entry) => RemoveModule(entry, null);

        /// <summary>
        /// Removes the specified project entry from the current analysis.
        /// 
        /// This method is thread safe.
        /// </summary>
        /// <param name="entry">The entry to remove.</param>
        /// <param name="onImporter">Action to perform on each module that
        /// had imported the one being removed.</param>
        public void RemoveModule(IProjectEntry entry, Action<IPythonProjectEntry> onImporter) {
            if (entry == null) {
                throw new ArgumentNullException(nameof(entry));
            }
            Contract.EndContractBlock();

            var pyEntry = entry as IPythonProjectEntry;
            IPythonProjectEntry[] importers = null;
            if (!string.IsNullOrEmpty(pyEntry?.ModuleName)) {
                importers = GetEntriesThatImportModule(pyEntry.ModuleName, false).ToArray();
            }

            if (!string.IsNullOrEmpty(entry.FilePath) && _modulesByFilename.TryRemove(entry.FilePath, out var moduleInfo)) {
                lock (_modulesWithUnresolvedImportsLock) {
                    _modulesWithUnresolvedImports.Remove(moduleInfo);
                }
            }

            entry.RemovedFromProject();
            ClearDiagnostics(entry);

            if (onImporter == null) {
                onImporter = e => e.Analyze(CancellationToken.None, enqueueOnly: true);
            }

            if (!string.IsNullOrEmpty(pyEntry?.ModuleName)) {
                Modules.TryRemove(pyEntry.ModuleName, out var _);
                foreach (var e in importers.MaybeEnumerate()) {
                    onImporter(e);
                }
            }
        }

#if DESKTOP
        /// <summary>
        /// Adds a XAML file to be analyzed.  
        /// 
        /// This method is thread safe.
        /// </summary>
        internal IXamlProjectEntry AddXamlFile(string filePath, IAnalysisCookie cookie = null) {
            var entry = new XamlProjectEntry(filePath);

            _xamlByFilename[filePath] = entry;

            return entry;
        }
#endif

        /// <summary>
        /// Returns a sequence of project entries that import the specified
        /// module. The sequence will be empty if the module is unknown.
        /// </summary>
        /// <param name="moduleName">
        /// The absolute name of the module. This should never end with
        /// '__init__'.
        /// </param>
        public IEnumerable<IPythonProjectEntry> GetEntriesThatImportModule(string moduleName, bool includeUnresolved) {
            ModuleReference modRef;
            var entries = new List<IPythonProjectEntry>();
            if (_modules.TryImport(moduleName, out modRef) && modRef.HasReferences) {
                entries.AddRange(modRef.References.Select(m => m.ProjectEntry).OfType<IPythonProjectEntry>());
            }

            if (includeUnresolved) {
                // Have to iterate over modules with unresolved imports to find
                // ephemeral references.
                lock (_modulesWithUnresolvedImportsLock) {
                    foreach (var module in _modulesWithUnresolvedImports) {
                        if (module.GetAllUnresolvedModules().Contains(moduleName)) {
                            entries.Add(module.ProjectEntry);
                        }
                    }
                }
            }

            return entries;
        }

        /// <summary>
        /// Returns a sequence of absolute module names that, if available,
        /// would resolve one or more unresolved references.
        /// </summary>
        internal ISet<string> GetAllUnresolvedModuleNames() {
            var set = new HashSet<string>(StringComparer.Ordinal);
            lock (_modulesWithUnresolvedImportsLock) {
                foreach (var module in _modulesWithUnresolvedImports) {
                    set.UnionWith(module.GetAllUnresolvedModules());
                }
            }
            return set;
        }

        internal void ModuleHasUnresolvedImports(ModuleInfo module, bool hasUnresolvedImports) {
            lock (_modulesWithUnresolvedImportsLock) {
                if (hasUnresolvedImports) {
                    _modulesWithUnresolvedImports.Add(module);
                } else {
                    _modulesWithUnresolvedImports.Remove(module);
                }
            }
        }

        /// <summary>
        /// Returns true if a module has been imported.
        /// </summary>
        /// <param name="importFrom">
        /// The entry of the module doing the import. If null, the module name
        /// is resolved as an absolute name.
        /// </param>
        /// <param name="relativeModuleName">
        /// The absolute or relative name of the module. If a relative name is 
        /// passed here, <paramref name="importFrom"/> must be provided.
        /// </param>
        /// <param name="absoluteImports">
        /// True if Python 2.6/3.x style imports should be used.
        /// </param>
        /// <returns>
        /// True if the module was imported during analysis; otherwise, false.
        /// </returns>
        public bool IsModuleResolved(IPythonProjectEntry importFrom, string relativeModuleName, bool absoluteImports) {
            var unresolved = importFrom.GetModuleInfo()?.GetAllUnresolvedModules();
            if (unresolved == null || unresolved.Count == 0) {
                return true;
            }
            var names = ModuleResolver.ResolvePotentialModuleNames(importFrom, relativeModuleName, absoluteImports);
            return names.All(n => !unresolved.Contains(n));
        }

        /// <summary>
        /// Gets a top-level list of all the available modules as a list of MemberResults.
        /// </summary>
        /// <returns></returns>
        public MemberResult[] GetModules() {
            var d = new Dictionary<string, List<ModuleLoadState>>();
            foreach (var keyValue in Modules) {
                var modName = keyValue.Key;
                var moduleRef = keyValue.Value;

                if (string.IsNullOrWhiteSpace(modName) || modName.Contains(".")) {
                    continue;
                }

                if (moduleRef.IsValid) {
                    List<ModuleLoadState> l;
                    if (!d.TryGetValue(modName, out l)) {
                        d[modName] = l = new List<ModuleLoadState>();
                    }
                    if (moduleRef.HasModule) {
                        // The REPL shows up here with value=None
                        l.Add(moduleRef);
                    }
                }
            }

            return ModuleDictToMemberResult(d);
        }

        private static MemberResult[] ModuleDictToMemberResult(Dictionary<string, List<ModuleLoadState>> d) {
            var result = new MemberResult[d.Count];
            int pos = 0;
            foreach (var kvp in d) {
                var lazyEnumerator = new LazyModuleEnumerator(kvp.Value);
                result[pos++] = new MemberResult(
                    kvp.Key,
                    lazyEnumerator.GetLazyModules,
                    lazyEnumerator.GetModuleType
                );
            }
            return result;
        }

        class LazyModuleEnumerator {
            private readonly List<ModuleLoadState> _loaded;

            public LazyModuleEnumerator(List<ModuleLoadState> loaded) {
                _loaded = loaded;
            }

            public IEnumerable<AnalysisValue> GetLazyModules() {
                foreach (var value in _loaded) {
                    yield return new SyntheticDefinitionInfo(
                        value.Name,
                        null,
                        string.IsNullOrEmpty(value.MaybeSourceFile) ?
                            Enumerable.Empty<LocationInfo>() :
                            new[] { new LocationInfo(value.MaybeSourceFile, null, 0, 0) }
                    );
                }
            }

            public PythonMemberType GetModuleType() {
                PythonMemberType? type = null;
                foreach (var value in _loaded) {
                    if (type == null) {
                        type = value.MemberType;
                    } else if (type != value.MemberType) {
                        type = PythonMemberType.Multiple;
                        break;
                    }
                }
                return type ?? PythonMemberType.Unknown;
            }
        }

        /// <summary>
        /// Searches all modules which match the given name and searches in the modules
        /// for top-level items which match the given name.  Returns a list of all the
        /// available names fully qualified to their name.  
        /// </summary>
        /// <param name="name"></param>
        public IEnumerable<ExportedMemberInfo> FindNameInAllModules(string name) {
            string pkgName;

            if (_interpreter is ICanFindModuleMembers finder) {
                foreach (var modName in finder.GetModulesNamed(name)) {
                    int dot = modName.LastIndexOf('.');
                    if (dot < 0) {
                        yield return new ExportedMemberInfo(null, modName);
                    } else {
                        yield return new ExportedMemberInfo(modName.Remove(dot), modName.Substring(dot + 1));
                    }
                }

                foreach (var modName in finder.GetModulesContainingName(name)) {
                    yield return new ExportedMemberInfo(modName, name);
                }

                // Scan added modules directly
                foreach (var mod in _modulesByFilename.Values) {
                    if (mod.Name == name) {
                        yield return new ExportedMemberInfo(null, mod.Name);
                    } else if (GetPackageNameIfMatch(name, mod.Name, out pkgName)) {
                        yield return new ExportedMemberInfo(pkgName, name);
                    }

                    if (mod.IsMemberDefined(_defaultContext, name)) {
                        yield return new ExportedMemberInfo(mod.Name, name);
                    }
                }

                yield break;
            }

            // provide module names first
            foreach (var keyValue in Modules) {
                var modName = keyValue.Key;
                var moduleRef = keyValue.Value;

                if (moduleRef.IsValid) {
                    // include modules which can be imported
                    if (modName == name) {
                        yield return new ExportedMemberInfo(null, modName);
                    } else if (GetPackageNameIfMatch(name, modName, out pkgName)) {
                        yield return new ExportedMemberInfo(pkgName, name);
                    }
                }
            }

            foreach (var modName in _interpreter.GetModuleNames()) {
                if (modName == name) {
                    yield return new ExportedMemberInfo(null, modName);
                } else if (GetPackageNameIfMatch(name, modName, out pkgName)) {
                    yield return new ExportedMemberInfo(pkgName, name);
                }
            }

            // then include imported module members
            foreach (var keyValue in Modules) {
                var modName = keyValue.Key;
                var moduleRef = keyValue.Value;

                if (moduleRef.IsValid && moduleRef.ModuleContainsMember(_defaultContext, name)) {
                    yield return new ExportedMemberInfo(modName, name);
                }
            }
        }

        private static bool GetPackageNameIfMatch(string name, string fullName, out string packageName) {
            int lastDot = fullName.LastIndexOf('.');
            if (lastDot < 0) {
                packageName = null;
                return false;
            }

            packageName = fullName.Remove(lastDot);
            return String.Compare(fullName, lastDot + 1, name, 0, name.Length, StringComparison.Ordinal) == 0;
        }

        /// <summary>
        /// Returns the interpreter that the analyzer is using.
        /// 
        /// This property is thread safe.
        /// </summary>
        public IPythonInterpreter Interpreter {
            get {
                return _interpreter;
            }
        }

        /// <summary>
        /// Returns the interpreter factory that the analyzer is using.
        /// </summary>
        public IPythonInterpreterFactory InterpreterFactory {
            get {
                return _interpreterFactory;
            }
        }

        /// <summary>
        /// returns the MemberResults associated with modules in the specified
        /// list of names.  The list of names is the path through the module, for example
        /// ['System', 'Runtime']
        /// </summary>
        /// <returns></returns>
        public MemberResult[] GetModuleMembers(IModuleContext moduleContext, string[] names, bool includeMembers = false) {
            ModuleReference moduleRef;
            if (Modules.TryImport(names[0], out moduleRef)) {
                var module = moduleRef.Module as IModule;
                if (module != null) {
                    return GetModuleMembers(moduleContext, names, includeMembers, module);
                }

            }

            return new MemberResult[0];
        }

        internal static MemberResult[] GetModuleMembers(IModuleContext moduleContext, string[] names, bool includeMembers, IModule module) {
            for (int i = 1; i < names.Length && module != null; i++) {
                module = module.GetChildPackage(moduleContext, names[i]);
            }

            if (module != null) {
                var result = new Dictionary<string, List<IAnalysisSet>>();
                if (includeMembers) {
                    foreach (var keyValue in module.GetAllMembers(moduleContext)) {
                        if (!result.TryGetValue(keyValue.Key, out var results)) {
                            result[keyValue.Key] = results = new List<IAnalysisSet>();
                        }
                        results.Add(keyValue.Value);
                    }
                    return MemberDictToMemberResult(result);
                } else {
                    foreach (var child in module.GetChildrenPackages(moduleContext)) {
                        if (!result.TryGetValue(child.Key, out var results)) {
                            result[child.Key] = results = new List<IAnalysisSet>();
                        }
                        results.Add(child.Value);
                    }
                    foreach (var keyValue in module.GetAllMembers(moduleContext)) {
                        bool anyModules = false;
                        foreach (var ns in keyValue.Value.OfType<MultipleMemberInfo>()) {
                            if (ns.Members.OfType<IModule>().Any(mod => !(mod is MultipleMemberInfo))) {
                                anyModules = true;
                                break;
                            }
                        }
                        if (anyModules) {
                            if (!result.TryGetValue(keyValue.Key, out var results)) {
                                result[keyValue.Key] = results = new List<IAnalysisSet>();
                            }
                            results.Add(keyValue.Value);
                        }
                    }
                    return MemberDictToMemberResult(result);
                }
            }
            return new MemberResult[0];
        }

        private static MemberResult[] MemberDictToMemberResult(Dictionary<string, List<IAnalysisSet>> results) {
            return results.Select(r => new MemberResult(r.Key, r.Value.SelectMany())).ToArray();
        }


        /// <summary>
        /// Gets the list of directories which should be analyzed.
        /// 
        /// This property is thread safe.
        /// </summary>
        public IEnumerable<string> AnalysisDirectories => _searchPaths.AsLockedEnumerable().ToArray();

        /// <summary>
        /// Gets the list of directories which should be searched for type stubs.
        /// 
        /// This property is thread safe.
        /// </summary>
        public IEnumerable<string> TypeStubDirectories => _typeStubPaths.AsLockedEnumerable().ToArray();

        public AnalysisLimits Limits {
            get { return _limits; }
            set { _limits = value; }
        }

        public bool EnableDiagnostics { get; set; }

        public void AddDiagnostic(Node node, AnalysisUnit unit, string message, LanguageServer.DiagnosticSeverity severity, string code = null) {
            if (!EnableDiagnostics) {
                return;
            }

            lock (_diagnostics) {
                if (!_diagnostics.TryGetValue(unit.ProjectEntry, out var diags)) {
                    _diagnostics[unit.ProjectEntry] = diags = new Dictionary<Node, LanguageServer.Diagnostic>();
                }
                diags[node] = new LanguageServer.Diagnostic {
                    message = message,
                    range = node.GetSpan(unit.ProjectEntry.Tree),
                    severity = severity,
                    code = code,
                    source = PythonAnalysisSource
                };
            }
        }

        public IReadOnlyList<LanguageServer.Diagnostic> GetDiagnostics(IProjectEntry entry) {
            lock (_diagnostics) {
                if (_diagnostics.TryGetValue(entry, out var diags)) {
                    return diags.OrderBy(kv => kv.Key.StartIndex).Select(kv => kv.Value).ToArray();
                }
            }
            return Array.Empty<LanguageServer.Diagnostic>();
        }

        public IReadOnlyDictionary<IProjectEntry, IReadOnlyList<LanguageServer.Diagnostic>> GetAllDiagnostics() {
            var res = new Dictionary<IProjectEntry, IReadOnlyList<LanguageServer.Diagnostic>>();
            lock (_diagnostics) {
                foreach (var kv in _diagnostics) {
                    res[kv.Key] = kv.Value.OrderBy(d => d.Key.StartIndex).Select(d => d.Value).ToArray();
                }
            }
            return res;
        }

        public void ClearDiagnostic(Node node, AnalysisUnit unit, string code = null) {
            if (!EnableDiagnostics) {
                return;
            }

            lock (_diagnostics) {
                if (_diagnostics.TryGetValue(unit.ProjectEntry, out var diags) && diags.TryGetValue(node, out var d)) {
                    if (code == null || d.code == code) {
                        diags.Remove(node);
                    }
                }
            }
        }

        public void ClearDiagnostics(IProjectEntry entry) {
            lock (_diagnostics) {
                _diagnostics.Remove(entry);
            }
        }
        #endregion

        #region Internal Implementation

        internal IKnownPythonTypes Types {
            get {
                if (_knownTypes != null) {
                    return _knownTypes;
                }
                throw new InvalidOperationException("Analyzer has not been initialized. Call ReloadModulesAsync() first.");
            }
        }

        internal IKnownClasses ClassInfos {
            get {
                if (_knownTypes != null) {
                    return (IKnownClasses)_knownTypes;
                }
                throw new InvalidOperationException("Analyzer has not been initialized. Call ReloadModulesAsync() first.");
            }
        }

        internal Deque<AnalysisUnit> Queue { get; }

        /// <summary>
        /// Returns the cached value for the provided key, creating it with
        /// <paramref name="maker"/> if necessary. If <paramref name="maker"/>
        /// attempts to get the same value, returns <c>null</c>.
        /// </summary>
        /// <param name="key">The identifier for the cached value.</param>
        /// <param name="maker">Function to create the value.</param>
        /// <returns>The cached value or <c>null</c>.</returns>
        internal AnalysisValue GetCached(object key, Func<AnalysisValue> maker) {
            AnalysisValue result;
            if (!_itemCache.TryGetValue(key, out result)) {
                // Set the key to prevent recursion
                _itemCache[key] = null;
                _itemCache[key] = result = maker();
            }
            return result;
        }

        internal BuiltinModule BuiltinModule {
            get { return _builtinModule; }
        }

        internal BuiltinInstanceInfo GetInstance(IPythonType type) {
            return GetBuiltinType(type).Instance;
        }

        internal BuiltinClassInfo GetBuiltinType(IPythonType type) {
            return (BuiltinClassInfo)GetCached(type,
                () => MakeBuiltinType(type)
            ) ?? ClassInfos[BuiltinTypeId.Object];
        }

        private BuiltinClassInfo MakeBuiltinType(IPythonType type) {
            switch (type.TypeId) {
                case BuiltinTypeId.List: return new ListBuiltinClassInfo(type, this);
                case BuiltinTypeId.Tuple: return new TupleBuiltinClassInfo(type, this);
                case BuiltinTypeId.Object: return new ObjectBuiltinClassInfo(type, this);
                case BuiltinTypeId.Dict: return new DictBuiltinClassInfo(type, this);
                default: return new BuiltinClassInfo(type, this);
            }
        }

        internal IAnalysisSet GetAnalysisSetFromObjects(object objects) {
            var typeList = objects as IEnumerable<object>;
            if (typeList == null) {
                return AnalysisSet.Empty;
            }
            return AnalysisSet.UnionAll(typeList.Select(GetAnalysisValueFromObjects));
        }

        internal IAnalysisSet GetAnalysisSetFromObjects(IEnumerable<IPythonType> typeList) {
            if (typeList == null) {
                return AnalysisSet.Empty;
            }
            return AnalysisSet.UnionAll(typeList.Select(GetAnalysisValueFromObjects));
        }

        internal AnalysisValue GetAnalysisValueFromObjectsThrowOnNull(object attr) {
            if (attr == null) {
                throw new ArgumentNullException("attr");
            }
            return GetAnalysisValueFromObjects(attr);
        }

        internal AnalysisValue GetAnalysisValueFromObjects(object attr) {
            if (attr == null) {
                return _noneInst;
            }

            var attrType = attr.GetType();
            if (attr is IPythonType pt) {
                return GetBuiltinType(pt);
            } else if (attr is IPythonFunction pf) {
                return GetCached(attr, () => new BuiltinFunctionInfo(pf, this)) ?? _noneInst;
            } else if (attr is IPythonMethodDescriptor md) {
                return GetCached(attr, () => {
                    if (md.IsBound) {
                        return new BuiltinFunctionInfo(md.Function, this);
                    } else {
                        return new BuiltinMethodInfo(md, this);
                    }
                }) ?? _noneInst;
            } else if (attr is IPythonBoundFunction pbf) {
                return GetCached(attr, () => new BoundBuiltinMethodInfo(pbf, this)) ?? _noneInst;
            } else if (attr is IBuiltinProperty bp) {
                return GetCached(attr, () => new BuiltinPropertyInfo(bp, this)) ?? _noneInst;
            } else if (attr is IPythonModule pm) {
                return _modules.GetBuiltinModule(pm);
            } else if (attr is IPythonEvent pe) {
                return GetCached(attr, () => new BuiltinEventInfo(pe, this)) ?? _noneInst;
            } else if (attr is IPythonConstant ||
                       attrType == typeof(bool) || attrType == typeof(int) || attrType == typeof(Complex) ||
                       attrType == typeof(string) || attrType == typeof(long) || attrType == typeof(double)) {
                return GetConstant(attr).First();
            } else if (attr is IMemberContainer mc) {
                return GetCached(attr, () => new ReflectedNamespace(mc, this));
            } else if (attr is IPythonMultipleMembers mm) {
                var members = mm.Members;
                return GetCached(attr, () =>
                    MultipleMemberInfo.Create(members.Select(GetAnalysisValueFromObjects)).FirstOrDefault() ??
                        ClassInfos[BuiltinTypeId.NoneType].Instance
                );
            } else {
                var pyAttrType = GetTypeFromObject(attr);
                Debug.Assert(pyAttrType != null);
                return GetBuiltinType(pyAttrType).Instance;
            }
        }

        internal IDictionary<string, IAnalysisSet> GetAllMembers(IMemberContainer container, IModuleContext moduleContext) {
            var names = container.GetMemberNames(moduleContext);
            var result = new Dictionary<string, IAnalysisSet>();
            foreach (var name in names) {
                result[name] = GetAnalysisValueFromObjects(container.GetMember(moduleContext, name));
            }
            var children = (container as IModule)?.GetChildrenPackages(moduleContext);
            if (children?.Any() ?? false) {
                foreach (var child in children) {
                    IAnalysisSet existing;
                    if (result.TryGetValue(child.Key, out existing)) {
                        result[child.Key] = existing.Add(child.Value);
                    } else {
                        result[child.Key] = child.Value;
                    }
                }
            }

            return result;
        }

        internal ModuleTable Modules {
            get { return _modules; }
        }

        internal ConcurrentDictionary<string, ModuleInfo> ModulesByFilename {
            get { return _modulesByFilename; }
        }

        public bool TryGetProjectEntryByPath(string path, out IProjectEntry projEntry) {
            ModuleInfo modInfo;
            if (_modulesByFilename.TryGetValue(path, out modInfo)) {
                projEntry = modInfo.ProjectEntry;
                return true;
            }

            projEntry = null;
            return false;
        }

        internal IAnalysisSet GetConstant(object value) {
            object key = value ?? _nullKey;
            return GetCached(key, () => {
                var constant = value as IPythonConstant;
                var constantType = constant?.Type;
                var av = GetAnalysisValueFromObjectsThrowOnNull(constantType ?? GetTypeFromObject(value));

                if (av is ConstantInfo ci) {
                    return ci;
                }

                if (av is BuiltinClassInfo bci) {
                    if (constant == null) {
                        return new ConstantInfo(bci, value, PythonMemberType.Constant);
                    }
                    return bci.Instance;
                }
                return _noneInst;
            }) ?? _noneInst;
        }

        private static void Update<K, V>(IDictionary<K, V> dict, IDictionary<K, V> newValues) {
            foreach (var kvp in newValues) {
                dict[kvp.Key] = kvp.Value;
            }
        }

        internal IPythonType GetTypeFromObject(object value) {
            if (value == null) {
                return Types[BuiltinTypeId.NoneType];
            }

            var astConst = value as IPythonConstant;
            if (astConst != null) {
                return Types[astConst.Type?.TypeId ?? BuiltinTypeId.Object] ?? Types[BuiltinTypeId.Object];
            }

            switch (Type.GetTypeCode(value.GetType())) {
                case TypeCode.Boolean: return Types[BuiltinTypeId.Bool];
                case TypeCode.Double: return Types[BuiltinTypeId.Float];
                case TypeCode.Int32: return Types[BuiltinTypeId.Int];
                case TypeCode.String: return Types[BuiltinTypeId.Unicode];
                case TypeCode.Object:
                    if (value.GetType() == typeof(Complex)) {
                        return Types[BuiltinTypeId.Complex];
                    } else if (value.GetType() == typeof(AsciiString)) {
                        return Types[BuiltinTypeId.Bytes];
                    } else if (value.GetType() == typeof(BigInteger)) {
                        return Types[BuiltinTypeId.Long];
                    } else if (value.GetType() == typeof(Ellipsis)) {
                        return Types[BuiltinTypeId.Ellipsis];
                    }
                    break;
            }

            Debug.Fail("unsupported constant type <{0}> value '{1}'".FormatInvariant(value.GetType().FullName, value));
            return Types[BuiltinTypeId.Object];
        }

        internal BuiltinClassInfo MakeGenericType(IAdvancedPythonType clrType, params IPythonType[] clrIndexType) {
            var res = clrType.MakeGenericType(clrIndexType);

            return (BuiltinClassInfo)GetAnalysisValueFromObjects(res);
        }

        #endregion

        #region IGroupableAnalysisProject Members

        public void AnalyzeQueuedEntries(CancellationToken cancel) {
            if (cancel.IsCancellationRequested) {
                return;
            }

            if (_builtinModule == null) {
                Debug.Fail("Used analyzer without reloading modules");
                ReloadModulesAsync(cancel).WaitAndUnwrapExceptions();
            }

            var ddg = new DDG();
            ddg.Analyze(Queue, cancel, _reportQueueSize, _reportQueueInterval);
            foreach (var entry in ddg.AnalyzedEntries) {
                entry.RaiseOnNewAnalysis();
            }
        }

        #endregion

        /// <summary>
        /// Specifies a callback to invoke to provide feedback on the number of
        /// items being processed.
        /// </summary>
        public void SetQueueReporting(Action<int> reportFunction, int interval = 1) {
            _reportQueueSize = reportFunction;
            _reportQueueInterval = interval;
        }

        public IReadOnlyList<string> GetSearchPaths() => _searchPaths.AsLockedEnumerable().ToArray();

        /// <summary>
        /// Sets the search paths for this analyzer, invoking callbacks for any
        /// path added or removed.
        /// </summary>
        public void SetSearchPaths(IEnumerable<string> paths) {
            lock (_searchPaths) {
                _searchPaths.Clear();
                _searchPaths.AddRange(paths.MaybeEnumerate());
            }
            SearchPathsChanged?.Invoke(this, EventArgs.Empty);
        }

        public IReadOnlyList<string> GetTypeStubPaths() => _typeStubPaths.AsLockedEnumerable().ToArray();

        /// <summary>
        /// Sets the type stub search paths for this analyzer, invoking callbacks for any
        /// path added or removed.
        /// </summary>
        public void SetTypeStubPaths(IEnumerable<string> paths) {
            lock (_typeStubPaths) {
                _typeStubPaths.Clear();
                _typeStubPaths.AddRange(paths.MaybeEnumerate());
            }
            SearchPathsChanged?.Invoke(this, EventArgs.Empty);
        }

        /// <summary>
        /// Event fired when the analysis directories have changed.  
        /// 
        /// This event can be fired on any thread.
        /// 
        /// New in 1.1.
        /// </summary>
        public event EventHandler SearchPathsChanged;

        #region IDisposable Members

        public void Dispose() {
            Dispose(true);
            GC.SuppressFinalize(this);
        }

        protected virtual void Dispose(bool disposing) {
            if (disposing) {
                IDisposable interpreter = _interpreter as IDisposable;
                if (_disposeInterpreter && interpreter != null) {
                    interpreter.Dispose();
                }
                // Try and acquire the lock before disposing. This helps avoid
                // some (non-fatal) exceptions.
                try {
                    _reloadLock.Wait(TimeSpan.FromSeconds(10));
                    _reloadLock.Dispose();
                } catch (ObjectDisposedException) {
                }
            }
        }

        ~PythonAnalyzer() {
            Dispose(false);
        }

        #endregion

        internal AggregateProjectEntry GetAggregate(params IProjectEntry[] aggregating) {
            Debug.Assert(new HashSet<IProjectEntry>(aggregating).Count == aggregating.Length);

            SortAggregates(aggregating);

            return GetAggregateWorker(aggregating);
        }

        private static void SortAggregates(IProjectEntry[] aggregating) {
            Array.Sort(aggregating, (x, y) => x.GetHashCode() - y.GetHashCode());
        }

        internal AggregateProjectEntry GetAggregate(HashSet<IProjectEntry> from, IProjectEntry with) {
            Debug.Assert(!from.Contains(with));

            IProjectEntry[] all = new IProjectEntry[from.Count + 1];
            from.CopyTo(all);
            all[from.Count] = with;

            SortAggregates(all);

            return GetAggregateWorker(all);
        }

        internal void ClearAggregate(AggregateProjectEntry entry) {
            var aggregating = entry._aggregating.ToArray();
            SortAggregates(aggregating);

            _aggregates.Remove(aggregating);
        }

        private AggregateProjectEntry GetAggregateWorker(IProjectEntry[] all) {
            AggregateProjectEntry agg;
            if (!_aggregates.TryGetValue(all, out agg)) {
                _aggregates[all] = agg = new AggregateProjectEntry(new HashSet<IProjectEntry>(all));

                foreach (var proj in all) {
                    IAggregateableProjectEntry aggretable = proj as IAggregateableProjectEntry;
                    if (aggretable != null) {
                        aggretable.AggregatedInto(agg);
                    }
                }
            }

            return agg;
        }

        class AggregateComparer : IEqualityComparer<IProjectEntry[]> {
            public static AggregateComparer Instance = new AggregateComparer();

            public bool Equals(IProjectEntry[] x, IProjectEntry[] y) {
                if (x.Length != y.Length) {
                    return false;
                }
                for (int i = 0; i < x.Length; i++) {
                    if (x[i] != y[i]) {
                        return false;
                    }
                }
                return true;
            }

            public int GetHashCode(IProjectEntry[] obj) {
                int res = 0;
                for (int i = 0; i < obj.Length; i++) {
                    res ^= obj[i].GetHashCode();
                }
                return res;
            }
        }

    }
}<|MERGE_RESOLUTION|>--- conflicted
+++ resolved
@@ -72,19 +72,11 @@
         public static async Task<PythonAnalyzer> CreateAsync(
             IPythonInterpreterFactory factory,
             IPythonInterpreter interpreter = null,
-<<<<<<< HEAD
-            CancellationToken? token = null
+            CancellationToken token = default(CancellationToken)
         ) {
             var res = new PythonAnalyzer(factory, interpreter);
             try {
                 await res.ReloadModulesAsync(token ?? CancellationToken.None).ConfigureAwait(false);
-=======
-            CancellationToken token = default(CancellationToken)
-        ) {
-            var res = new PythonAnalyzer(factory, interpreter);
-            try {
-                await res.ReloadModulesAsync(token).ConfigureAwait(false);
->>>>>>> 9c9e9ac6
                 var r = res;
                 res = null;
                 return r;
@@ -175,11 +167,7 @@
         /// This method should be called on the analysis thread and is usually invoked
         /// when the interpreter signals that it's modules have changed.
         /// </summary>
-<<<<<<< HEAD
-        public async Task ReloadModulesAsync(CancellationToken token) {
-=======
         public async Task ReloadModulesAsync(CancellationToken token = default(CancellationToken)) {
->>>>>>> 9c9e9ac6
             if (!_reloadLock.Wait(0)) {
                 // If we don't lock immediately, wait for the current reload to
                 // complete and then return.
@@ -192,11 +180,7 @@
                 _interpreterFactory.NotifyImportNamesChanged();
                 _modules.ReInit();
 
-<<<<<<< HEAD
-                await LoadKnownTypesAsync(token).ConfigureAwait(false);
-=======
                 await LoadKnownTypesAsync(token);
->>>>>>> 9c9e9ac6
 
                 _interpreter.Initialize(this);
 
