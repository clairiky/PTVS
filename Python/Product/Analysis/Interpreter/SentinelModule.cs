﻿// Python Tools for Visual Studio
// Copyright(c) Microsoft Corporation
// All rights reserved.
//
// Licensed under the Apache License, Version 2.0 (the License); you may not use
// this file except in compliance with the License. You may obtain a copy of the
// License at http://www.apache.org/licenses/LICENSE-2.0
//
// THIS CODE IS PROVIDED ON AN  *AS IS* BASIS, WITHOUT WARRANTIES OR CONDITIONS
// OF ANY KIND, EITHER EXPRESS OR IMPLIED, INCLUDING WITHOUT LIMITATION ANY
// IMPLIED WARRANTIES OR CONDITIONS OF TITLE, FITNESS FOR A PARTICULAR PURPOSE,
// MERCHANTABLITY OR NON-INFRINGEMENT.
//
// See the Apache Version 2.0 License for specific language governing
// permissions and limitations under the License.

using System;
using System.Collections.Generic;
using System.Linq;
using System.Threading;
using System.Threading.Tasks;

namespace Microsoft.PythonTools.Interpreter {
    sealed class SentinelModule : IPythonModule {
        private readonly SynchronizationContext _creator = SynchronizationContext.Current;
        private readonly SemaphoreSlim _semaphore;
        private volatile IPythonModule _realModule;

        public SentinelModule(string name, bool importing) {
            Name = name;
            if (importing) {
                _semaphore = new SemaphoreSlim(0, 1000);
            } else {
                _realModule = this;
            }
        }

        public async Task<IPythonModule> WaitForImportAsync(CancellationToken cancellationToken) {
            var mod = _realModule;
            if (mod != null) {
                return mod;
            }
            if (_creator == SynchronizationContext.Current) {
<<<<<<< HEAD
                // Prevent reentrancy on the same module
=======
                // If we're trying to import the same module again from the same analyzer,
                // there is no point waiting to see if the first import finishes,
                // so just return the sentinel object immediately.
>>>>>>> 9c9e9ac6
                return this;
            }

            try {
                await _semaphore.WaitAsync(cancellationToken);
                _semaphore.Release();
            } catch (ObjectDisposedException) {
                throw new OperationCanceledException();
            }
            return _realModule;
        }

        public void Complete(IPythonModule module) {
            if (_realModule == null) {
                _realModule = module;
                // Release all the waiters at once (unless we have more
                // than than 1000 threads trying to import at once, which
                // should never happen)
                _semaphore.Release(1000);
            }
        }

        public string Name { get; }
        public string Documentation => null;
        public PythonMemberType MemberType => PythonMemberType.Module;
        public IEnumerable<string> GetChildrenModules() => Enumerable.Empty<string>();
        public IMember GetMember(IModuleContext context, string name) => null;
        public IEnumerable<string> GetMemberNames(IModuleContext moduleContext) => Enumerable.Empty<string>();
        public void Imported(IModuleContext context) { }
    }
}<|MERGE_RESOLUTION|>--- conflicted
+++ resolved
@@ -41,13 +41,9 @@
                 return mod;
             }
             if (_creator == SynchronizationContext.Current) {
-<<<<<<< HEAD
-                // Prevent reentrancy on the same module
-=======
                 // If we're trying to import the same module again from the same analyzer,
                 // there is no point waiting to see if the first import finishes,
                 // so just return the sentinel object immediately.
->>>>>>> 9c9e9ac6
                 return this;
             }
 
