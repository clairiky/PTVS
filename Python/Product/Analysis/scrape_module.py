# Python Tools for Visual Studio
# Copyright(c) Microsoft Corporation
# All rights reserved.
# 
# Licensed under the Apache License, Version 2.0 (the License); you may not use
# this file except in compliance with the License. You may obtain a copy of the
# License at http://www.apache.org/licenses/LICENSE-2.0
# 
# THIS CODE IS PROVIDED ON AN  *AS IS* BASIS, WITHOUT WARRANTIES OR CONDITIONS
# OF ANY KIND, EITHER EXPRESS OR IMPLIED, INCLUDING WITHOUT LIMITATION ANY
# IMPLIED WARRANTIES OR CONDITIONS OF TITLE, FITNESS FOR A PARTICULAR PURPOSE,
# MERCHANTABLITY OR NON-INFRINGEMENT.
# 
# See the Apache Version 2.0 License for specific language governing
# permissions and limitations under the License.

from __future__ import print_function

__author__ = "Microsoft Corporation <ptvshelp@microsoft.com>"
__version__ = "15.7"

import ast
import keyword
import inspect
import io
import re
import sys
import tokenize
import warnings

try:
    import builtins
except ImportError:
    import __builtin__ as builtins

try:
    bytes
except NameError:
    bytes = str

try:
    unicode
except NameError:
    unicode = str

class InspectWarning(UserWarning): pass

def _triple_quote(s):
    if "'" not in s:
        return "'''" + s + "'''"
    if '"' not in s:
        return '"""' + s + '"""'
    if not s.startswith("'"):
        return "'''" + s.replace("'''", "\\'\\'\\'") + " '''"
    if not s.startswith('"'):
        return '"""' + s.replace('"""', '\\"\\"\\"') + ' """'
    return "''' " + s.replace("'''", "\\'\\'\\'") + " '''"

try:
    EXACT_TOKEN_TYPES = tokenize.EXACT_TOKEN_TYPES
except AttributeError:
    # Bare minimum that we need here
    EXACT_TOKEN_TYPES = {
        '(': tokenize.LPAR,
        ')': tokenize.RPAR,
        '[': tokenize.LSQB,
        ']': tokenize.RSQB,
        '{': tokenize.LBRACE,
        '}': tokenize.RBRACE,
        ',': tokenize.COMMA,
        ':': tokenize.COLON,
        '*': tokenize.STAR,
        '**': tokenize.DOUBLESTAR,
        '=': tokenize.EQUAL,
    }

SKIP_TYPENAME_FOR_TYPES = bool, str, bytes, int, float
STATICMETHOD_TYPES = ()
CLASSMETHOD_TYPES = type(float.fromhex),
PROPERTY_TYPES = type(int.real), type(property.fget)

# These full names are known to be lies. When we encounter
# them while scraping a module, assume that we need to write
# out the full type rather than including them by reference.
LIES_ABOUT_MODULE = frozenset([
    builtins.__name__ + ".weakcallableproxy",
    builtins.__name__ + ".weakproxy",
    builtins.__name__ + ".weakref",
    "os.stat_result",
    "os.statvfs_result",

    "numpy.broadcast",
    "numpy.busdaycalendar",
    "numpy.dtype",
    "numpy.flagsobj",
    "numpy.flatiter",
    "numpy.ndarray",
    "numpy.nditer",
])

VALUE_REPR_FIX = {
    float('inf'): "float('inf')",
    float('-inf'): "float('-inf')",
}

IMPLICIT_CLASSMETHOD = (
    '__new__',
)

if sys.version_info[0] < 3:
    SKIP_TYPENAME_FOR_TYPES += unicode, long

def safe_callable(v):
    try:
        return hasattr(v, '__call__')
    except Exception:
        return False

class Signature(object):
    # These two dictionaries start with Python 3 values.
    # There is an update below for Python 2 differences.
    # They will be used as fallbacks for known protocols

    KNOWN_RESTYPES = {
        "__abs__": "__T__()",
        "__add__": "__T__()",
        "__and__": "__T__()",
        "__annotations__": "{}",
        "__base__": "type",
        "__bases__": "(type,)",
        "__bool__": "False",
        "__call__": "Any",
        "__ceil__": "__T__()",
        "__code__": "object()",
        "__contains__": "False",
        "__del__": "None",
        "__delattr__": "None",
        "__delitem__": "None",
        "__dict__": "{'': Any}",
        "__dir__": "['']",
        "__divmod__": "(0, 0)",
        "__eq__": "False",
        "__format__": "''",
        "__float__": "0.0",
        "__floor__": "__T__()",
        "__floordiv__": "0",
        "__ge__": "False",
        "__get__": "__T__()",
        "__getattribute__": "Any",
        "__getitem__": "Any",
        "__getnewargs__": "()",
        "__getnewargs_ex__": "((), {})",
        "__getslice__": "__T__()",
        "__globals__": "{}",
        "__gt__": "False",
        "__hash__": "0",
        "__iadd__": "None",
        "__iand__": "None",
        "__imul__": "None",
        "__index__": "0",
        "__init__": "",
        "__init_subclass__": "None",
        "__int__": "0",
        "__invert__": "__T__()",
        "__ior__": "None",
        "__isub__": "None",
        "__iter__": "__T__()",
        "__ixor__": "None",
        "__le__": "False",
        "__len__": "0",
        "__length_hint__": "0",
        "__lshift__": "__T__()",
        "__lt__": "False",
        "__mod__": "__T__()",
        "__mul__": "__T__()",
        "__ne__": "False",
        "__neg__": "__T__()",
        "__next__": "Any",
        "__pos__": "__T__()",
        "__pow__": "__T__()",
        "__or__": "__T__()",
        "__radd__": "__T__()",
        "__rand__": "__T__()",
        "__rdivmod__": "(0, 0)",
        "__rfloordiv__": "__T__()",
        "__rlshift__": "__T__()",
        "__rmod__": "__T__()",
        "__rmul__": "__T__()",
        "__ror__": "__T__()",
        "__round__": "__T__()",
        "__rpow__": "__T__()",
        "__rrshift__": "__T__()",
        "__rshift__": "__T__()",
        "__rsub__": "__T__()",
        "__rtruediv__": "__T__()",
        "__rxor__": "__T__()",
        "__reduce__": ["''", "()"],
        "__reduce_ex__": ["''", "()"],
        "__repr__": "''",
        "__set__": "None",
        "__setattr__": "None",
        "__setitem__": "None",
        "__setstate__": "None",
        "__sizeof__": "0",
        "__str__": "''",
        "__sub__": "__T__()",
        "__truediv__": "0.0",
        "__trunc__": "__T__()",
        "__xor__": "__T__()",
        "__subclasscheck__": "False",
        "__subclasshook__": "False",
    }

    KNOWN_ARGSPECS = {
        "__contains__": "(self, value)",
        "__del__": "(self)",
        "__dir__": "(self)",
        "__floor__": "(self)",
        "__format__": "(self, format_spec)",
        "__getitem__": "(self, index)",
        "__getnewargs__": "(self)",
        "__getnewargs_ex__": "(self)",
        "__init_subclass__": "(cls)",
        "__instancecheck__": "(self, instance)",
        "__length_hint__": "(self)",
        "__prepare__": "(cls, name, bases, **kwds)",
        "__round__": "(self, ndigits=0)",
        "__reduce__": "(self)",
        "__reduce_ex__": "(self, protocol)",
        "__reversed__": "(self)",
        "__setitem__": "(self, index, value)",
        "__setstate__": "(self, state)",
        "__sizeof__": "(self)",
        "__subclasses__": "(cls)",
        "__subclasscheck__": "(cls, subclass)",
        "__subclasshook__": "(cls, subclass)",
        "__trunc__": "(self)",
    }


    def __init__(self,
        name,
        callable,
        scope=None,
        defaults=None,
        scope_alias=None,
        decorators=None,
        module_doc=None,
    ):
        self.callable = callable
        self.name = name
        self.scope = scope
        self.decorators = decorators or ()
        self._signature = None
        self._defaults = defaults or ()

        if scope and '@staticmethod' not in self.decorators:
            def_arg = 'cls' if ('@classmethod' in self.decorators or name in IMPLICIT_CLASSMETHOD) else 'self'
            if len(self._defaults) == 0 or self._defaults[0] != def_arg:
                self._defaults = (def_arg,) + self._defaults
        
        self.fullsig = None
        if self.name in ('__init__', '__new__') and module_doc:
            self.fullsig = self._init_argspec_fromdocstring(self._defaults, module_doc, override_name=self.name)
        elif not hasattr(self.callable, '__call__') and hasattr(self.callable, '__get__'):
            # We have a property
            self.decorators = '@property',
            self.fullsig = self.name + "(" + ", ".join(self._defaults) + ")"
        
        self.fullsig = (
            self.fullsig or
            # Disable fromsignature() because it doesn't work as well as argspec
            #self._init_argspec_fromsignature(self._defaults) or
            self._init_argspec_fromargspec(self._defaults) or
            self._init_argspec_fromknown(self._defaults, scope_alias) or
            self._init_argspec_fromdocstring(self._defaults) or
            (self.name + "(" + ", ".join(self._defaults) + ")")
        )
        self.restype = (
            self._init_restype_fromsignature() or
            self._init_restype_fromknown(scope_alias) or
            self._init_restype_fromdocstring() or
            'pass'
        )

        if scope:
            self.restype = self.restype.replace('__T__', scope)

        if self.restype in ('return Any', 'return Unknown'):
            self.restype = 'pass'

        #Special case for 'with' statement and built-ins like open() or memoryview
        if state.module and name == '__enter__':
            self.restype = 'return self'

    def __str__(self):
        return self.fullsig

    def _init_argspec_fromsignature(self, defaults):
        try:
            sig = inspect.signature(self.callable)
        except Exception:
            return

        new_args = []
        for arg in sig.parameters:
            p = sig.parameters[arg]
            if p.default != inspect.Signature.empty:
                try:
                    ast.literal_eval(repr(p.default))
                except Exception:
                    p = p.replace(default=None)
            if p.kind == inspect.Parameter.POSITIONAL_ONLY:
                p = p.replace(kind=inspect.Parameter.POSITIONAL_OR_KEYWORD)
            new_args.append(p)
        sig = sig.replace(parameters=new_args)

        return self.name + str(sig)

    def _init_restype_fromsignature(self):
        try:
            sig = inspect.signature(self.callable)
        except Exception:
            return

        # If signature has a return annotation, it's in the
        # full signature and we don't need it from here.
        if not sig or sig.return_annotation == inspect._empty:
            return
        ann = inspect.formatannotation(sig.return_annotation)
        if not ann or not self._can_eval(ann):
            return
        return 'return ' + ann

    def _init_argspec_fromargspec(self, defaults):
        try:
            args = (getattr(inspect, 'getfullargspec', None) or inspect.getargspec)(self.callable)
        except Exception:
            return

        argn = []
        seen_names = set(keyword.kwlist)
        defaults = list(defaults)
        for a in args.args:
            if defaults:
                if defaults[0] == a:
                    defaults.pop()
                else:
                    argn.extend(defaults)
                    defaults = []
            argn.append(self._make_unique_name(a, seen_names))
        if defaults and not argn:
            argn.extend(defaults)

        if getattr(args, 'varargs', None):
            argn.append('*' + args.varargs)
        if getattr(args, 'varkw', None):
            argn.append('**' + args.varkw)

        return self.name + '(' + ', '.join(argn) + ')'

    def _init_argspec_fromknown(self, defaults, scope_alias):
        spec = None
        if scope_alias and not spec:
            spec = self.KNOWN_ARGSPECS.get(scope_alias + '.' + self.name)
        if self.scope and not spec:
            spec = self.KNOWN_ARGSPECS.get(self.scope + '.' + self.name)
        if not spec:
            spec = self.KNOWN_ARGSPECS.get(self.name)
        if not spec:
            return

        return self.name + spec

    def _init_restype_fromknown(self, scope_alias):
        restype = None
        if scope_alias and not restype:
            restype = self.KNOWN_RESTYPES.get(scope_alias + '.' + self.name)
        if self.scope and not restype:
            restype = self.KNOWN_RESTYPES.get(self.scope + '.' + self.name)
        if not restype:
            restype = self.KNOWN_RESTYPES.get(self.name)
        if not restype:
            return

        if isinstance(restype, list):
            return "return " + "; return ".join(restype)
        return "return " + restype

    def _init_restype_fromdocstring(self):
        doc = getattr(self.callable, '__doc__', None)
        if not isinstance(doc, str):
            return
        
<<<<<<< HEAD
        firstLine = doc.splitlines(1)[0]
        try:
            index = firstLine.index('->')
        except Exception:
            return

        typeName = firstLine[index + 2:].strip()
=======
        first_line = doc.partition('\n')[0].strip()
        if not '->' in first_line:
            return

        index = first_line.index('->')
        typeName = first_line[index + 2:].strip()
>>>>>>> 90afd0f1
        if typeName.startswith('str'):
            return "return ''"
        if typeName.startswith('float'):
            return "return 1.0"
        if typeName.startswith('int'):
            return "return 1"
        if typeName.startswith('long'):
            return "return 1L"
        if typeName.startswith('list'):
            return "return list()"
        if typeName.startswith('dict'):
            return "return dict()"
        if typeName.startswith('('):
            return "return tuple()"
<<<<<<< HEAD
        try:
            index = firstLine.index('Return a string')
            if index >= 0:
                return "return ''"
        except Exception:
            pass
=======
        if 'Return a string' in first_line:
            return "return ''"
>>>>>>> 90afd0f1
        return

    def _init_argspec_fromdocstring(self, defaults, doc=None, override_name=None):
        if not doc:
            doc = getattr(self.callable, '__doc__', None)
        if not isinstance(doc, str):
            return

        doc = self._get_first_function_call(doc)
        if not doc:
            return

        if(override_name):
            allow_name_mismatch = override_name not in doc
        else:
            allow_name_mismatch = False

        return self._parse_funcdef(doc, allow_name_mismatch, defaults, override_name)

    def _make_unique_name(self, name, seen_names):
        if name not in seen_names:
            seen_names.add(name)
            return name

        n = name + '_'
        if n not in seen_names:
            seen_names.add(n)
            return n

        i = 0
        while True:
            i += 1
            n = name + '_' + int(i)
            if n not in seen_names:
                seen_names.add(n)
                return n

        raise RuntimeError("Too many arguments in definition")

    def _tokenize(self, expr):
        if sys.version_info[0] == 3 and sys.version_info[1] <= 2:
            expr = '# coding: utf-8\n' + expr
        buf = io.BytesIO(expr.strip().encode('utf-8'))
        if sys.version_info[0] == 3:
            tokens = tokenize.tokenize(buf.readline)
        else:
            tokens = tokenize.generate_tokens(buf.readline)
        return [(EXACT_TOKEN_TYPES.get(s, tt) if tt == tokenize.OP else tt, s)
                for tt, s, _, _, _ in tokens]

    _PAREN_TOKEN_MAP = {
        tokenize.LPAR: tokenize.RPAR,
        tokenize.LBRACE: tokenize.RBRACE,
        tokenize.LSQB: tokenize.RSQB,
    }

    def _parse_take_expr(self, tokens, *stop_at):
        nesting = []
        expr = []
        while tokens:
            tt, s = tokens[0]
            if tt == tokenize.LSQB and len(tokens) > 2 and tokens[1][0] in stop_at:
                return expr
            if tt in self._PAREN_TOKEN_MAP:
                expr.append((tt, s))
                nesting.append(self._PAREN_TOKEN_MAP[tt])
            elif nesting and tt == nesting[-1]:
                expr.append((tt, s))
                nesting.pop()
            elif tt in (tokenize.RPAR, tokenize.RBRACE, tokenize.RSQB):
                return expr
            elif not nesting and tt in stop_at:
                return expr
            else:
                expr.append((tt, s))
            tokens.pop(0)
        return expr

    def _can_eval(self, s):
        if not s:
            return False
        try:
            ast.parse(s, mode='eval')
        except SyntaxError:
            return False
        else:
            return True

    def _parse_format_arg(self, name, args, defaults):
        defaults = list(defaults)
        seen_names = set(keyword.kwlist)
        parts = [name or '<function>', '(']
        any_default = False

        for a_names, a_ann, a_def, a_opt in args:
            if not a_names:
                continue
            a_name = ''.join(a_names)
            if defaults:
                if a_name != defaults[0]:
                    for n in defaults:
                       parts.append(n)
                       parts.append(', ')
                    defaults = []
                else:
                    defaults.pop(0)

            parts.append(self._make_unique_name(a_name, seen_names))
            if self._can_eval(''.join(a_ann)):
                parts.append(': ')
                parts.extend(a_ann)
            if self._can_eval(''.join(a_def)):
                parts.append('=')
                parts.extend(a_def)
                any_default = True
            elif a_opt[0] or (any_default and '*' not in a_name and '**' not in a_name):
                parts.append('=None')
                any_default = True
            if a_name.startswith('*'):
                any_default = True
            parts.append(', ')
        if parts[-1] == ', ':
            parts.pop()
        parts.append(')')

        return ''.join(parts)

    def _parse_funcdef(self, expr, allow_name_mismatch, defaults, override_name=None):
        '''Takes a call expression that was part of a docstring
        and parses the AST as if it were a definition. If the parsed
        AST matches the callable we are wrapping, returns the node.
        '''
        try:
            tokens = self._tokenize(expr)
        except (TypeError, tokenize.TokenError):
            warnings.warn('failed to tokenize ' + expr, InspectWarning)
            return

        name = None
        args = [([], [], [], [False])]
        optional = False

        while tokens:
            tt, s = tokens.pop(0)
            if tt == tokenize.NAME:
                if name is None:
                    name = s
                else:
                    args[-1][0].append(s)
                    args[-1][3][0] = optional
            elif tt in (tokenize.STAR, tokenize.DOUBLESTAR):
                args[-1][0].append(s)
            elif tt == tokenize.COLON:
                e = self._parse_take_expr(tokens, tokenize.EQUAL, tokenize.COMMA)
                args[-1][1].append(''.join(i[1] for i in e))
            elif tt == tokenize.EQUAL:
                e = self._parse_take_expr(tokens, tokenize.COMMA)
                args[-1][2].append(''.join(i[1] for i in e))
            elif tt == tokenize.COMMA:
                args.append(([], [], [], [False]))
            elif tt == tokenize.LSQB:
                optional = True
            elif tt == tokenize.RSQB:
                optional = False
            elif s == '...':
                return

        if name and (allow_name_mismatch or name == self.name):
            return self._parse_format_arg(override_name or name, args, defaults)

    def _get_first_function_call(self, expr):
        '''Scans the string for the first closing parenthesis,
        handling nesting, which is the best heuristic we have for
        an example call at the start of the docstring.'''
        if not expr or ')' not in expr:
            return
        found = []
        n = 0
        for line in expr.splitlines():
            found_one = False
            line = line.strip('\r\n\t ')
            if not line:
                break
            for i, c in enumerate(line):
                if c == ')':
                    n -= 1
                    if n == 0:
                        found.append(line[:i + 1])
                        found_one = True
                elif c == '(':
                    n += 1
            
            if not found_one:
                break
        if found:
            found.sort(key=len)
            return found[-1]
        return

class MemberInfo(object):
    NO_VALUE = object()

    def __init__(self, name, value, literal=None, scope=None, module=None, alias=None, module_doc=None, scope_alias=None):
        self.name = name
        self.value = value
        self.literal = literal
        self.members = []
        self.values = []
        self.need_imports = ()
        self.type_name = None
        self.scope_name = None
        self.bases = ()
        self.signature = None
        self.documentation = getattr(value, '__doc__', None)
        self.alias = alias
        if not isinstance(self.documentation, str):
            self.documentation = None

        # Special case for __init__ that refers to class docs
        if self.name == '__init__' and (
            not self.documentation
            or 'See help(type(self))' in self.documentation):
            self.documentation = module_doc

        if self.name:
            self.name = self.name.replace('-', '_')

        value_type = type(value)
        if issubclass(value_type, type):
            self.need_imports, type_name = self._get_typename(value, module)
            if '.' in type_name:
                self.literal = type_name
            else:
                self.scope_name = self.type_name = type_name
                try:
                    bases = getattr(value, '__bases__', ())
                except Exception:
                    pass
                else:
                    self.bases = []
                    self.need_imports = list(self.need_imports)
                    for ni, t in (self._get_typename(b, module) for b in bases):
                        if not t:
                            continue
                        if t == type_name and module in ni:
                            continue
                        self.bases.append(t)
                        self.need_imports.extend(ni)

        elif safe_callable(value):
            dec = ()
            if scope:
                if value_type in STATICMETHOD_TYPES:
                    dec += '@staticmethod',
                elif value_type in CLASSMETHOD_TYPES:
                    dec += '@classmethod',
            self.signature = Signature(name, value, scope, scope_alias=scope_alias, decorators=dec, module_doc=module_doc)
        elif value is not None:
            if value_type in PROPERTY_TYPES:
                self.signature = Signature(name, value, scope, scope_alias=scope_alias)
            if value_type not in SKIP_TYPENAME_FOR_TYPES:
                self.need_imports, self.type_name = self._get_typename(value_type, module)
            if isinstance(value, float) and repr(value) == 'nan':
                self.literal = "float('nan')"
            try:
                self.literal = VALUE_REPR_FIX[value]
            except Exception:
                pass
        elif not self.literal:
            self.literal = 'None'

    @classmethod
    def _get_typename(cls, value_type, in_module):
        try:
            type_name = value_type.__name__.replace('-', '_')
            module = getattr(value_type, '__module__', None)

            # Special workaround for Python 2 exceptions lying about their module
            if sys.version_info[0] == 2 and module == 'exceptions' and in_module == builtins.__name__:
                module = builtins.__name__

            if module and module != '<unknown>':
                if module == in_module:
                    return (module,), type_name

                fullname = module + '.' + type_name
                if fullname in LIES_ABOUT_MODULE:
                    # Treat the type as if it came from the current module
                    return (in_module,), type_name

                return (module,), fullname
            return (), type_name
        except Exception:
            warnings.warn('could not get type of ' + repr(value_type), InspectWarning)
            return (), None

    def _str_from_literal(self, lit):
        return self.name + ' = ' + lit

    def _str_from_typename(self, type_name):
        return self.name + ' = ' + type_name + '()'

    def _str_from_value(self, v):
        return self.name + ' = ' + repr(v)

    def _lines_with_members(self):
        if self.bases:
            yield 'class ' + self.name + '(' + ','.join(self.bases) + '):'
        else:
            yield 'class ' + self.name + ':'
        if self.documentation:
            yield '    ' + repr(self.documentation)
        if self.members:
            for mi in self.members:
                if hasattr(mi, 'documentation') and mi.documentation != None and not isinstance(mi.documentation, str):
                    continue
                if mi is not MemberInfo.NO_VALUE:
                    yield mi.as_str('    ')
        else:
            yield '    pass'
        yield ''

    def _lines_with_signature(self):
        seen_decorators = set()
        for d in self.signature.decorators:
            d = str(d)
            if d not in seen_decorators:
                seen_decorators.add(d)
                yield d
        yield 'def ' + str(self.signature) + ':'
        if self.documentation:
            yield '    ' + repr(self.documentation)
        if self.signature.restype:
            yield '    ' + self.signature.restype
        else:
            yield '    pass'
        yield ''

    def as_str(self, indent=''):
        if self.literal:
            return indent + self._str_from_literal(self.literal)

        if self.members:
            return '\n'.join(indent + s for s in self._lines_with_members())

        if self.signature:
            return '\n'.join(indent + s for s in self._lines_with_signature())

        if self.type_name is not None:
            return indent + self._str_from_typename(self.type_name)

        if self.value is not None:
            return indent + self._str_from_value(self.value)

        return indent + self.name


MODULE_MEMBER_SUBSTITUTE = {
    '__builtins__': MemberInfo('__builtins__', {}),
    '__spec__': None,
    '__loader__': None,
}

CLASS_MEMBER_SUBSTITUTE = {
    '__bases__': MemberInfo('__bases__', ()),
    '__mro__': MemberInfo('__mro__', ()),
    '__dict__': MemberInfo('__dict__', {}),
    '__doc__': None,
    '__new__': None,
}

class ScrapeState(object):
    def __init__(self, module_name, module=None):
        self.root_module = None
        self.module = module
        self.module_name = module_name

        self.imports = set()
        self.members = []

    def initial_import(self, search_path=None):
        if self.module:
            return

        if search_path:
            sys.path.insert(0, search_path)

        try:
            try:
                mod = __import__(self.module_name)
            except Exception:
                ex_msg = str(sys.exc_info()[1])
                warnings.warn("Working around " + ex_msg, InspectWarning)
                if ex_msg == "This must be an MFC application - try 'import win32ui' first":
                    import win32ui
                elif ex_msg == "Could not find TCL routines" or self.module_name == 'matplotlib.backends._tkagg':
                    if sys.version_info[0] == 2:
                        import Tkinter
                    else:
                        import tkinter
                else:
                    raise
                mod = None
            if not mod:
                # Try the import again, either fixed or without chaining the
                # previous exception.
                mod = __import__(self.module_name)
        finally:
            if search_path:
                del sys.path[0]
        self.root_module = mod

        # __import__ gives us the topmost module. We should generally use
        # getattr() from here to find the child module. However, sometimes
        # this is unsuccessful. So we work backwards through the full name
        # to see what is in sys.modules, then getattr() to go forwards.
        mod_name = self.module_name
        bits = []
        while mod_name and mod_name not in sys.modules:
            mod_name, _, bit = self.module_name.rpartition('.')[0]
            bits.insert(0, bit)

        if mod_name:
            self.root_module = mod = sys.modules[mod_name]
        else:
            bits = self.module_name.split('.')[1:]

        for bit in bits:
            mod = getattr(mod, bit)

        self.module = mod

    def collect_top_level_members(self):
        self._collect_members(self.module, self.members, MODULE_MEMBER_SUBSTITUTE, None)

        m_names = set(m.name for m in self.members)
        undeclared = []
        for m in self.members:
            if m.value is not None and m.type_name and '.' not in m.type_name and m.type_name not in m_names:
                undeclared.append(MemberInfo(m.type_name, type(m.value), module=self.module_name))

        self.members[:0] = undeclared

    def _should_collect_members(self, member):
        if self.module_name in member.need_imports and member.name == member.type_name:
            return True
        # Support cffi libs
        if member.type_name == builtins.__name__ + '.CompiledLib':
            return True

    def collect_second_level_members(self):
        for mi in self.members:
            if self._should_collect_members(mi):
                substitutes = dict(CLASS_MEMBER_SUBSTITUTE)
                substitutes['__class__'] = MemberInfo('__class__', None, literal=mi.type_name)
                self._collect_members(mi.value, mi.members, substitutes, mi)

                if mi.scope_name != mi.type_name:
                    # When the scope and type names are different, we have a static
                    # class. To emulate this, we add '@staticmethod' decorators to
                    # all members.
                    for mi2 in mi.members:
                        if mi2.signature:
                            mi2.signature.decorators += '@staticmethod',

    def _collect_members(self, mod, members, substitutes, outer_member):
        '''Fills the members attribute with a dictionary containing
        all members from the module.'''
        if not mod:
            raise RuntimeError("failed to import module")
        if mod is MemberInfo.NO_VALUE:
            return

        existing_names = set(m.name for m in members)

        if outer_member:
            scope = outer_member.scope_name
            scope_alias = outer_member.alias
        else:
            scope, scope_alias = None, None

        mod_scope = (self.module_name + '.' + scope) if scope else self.module_name
        mod_doc = getattr(mod, '__doc__', None)
        mro = (getattr(mod, '__mro__', None) or ())[1:]
        for name in dir(mod):
            if keyword.iskeyword(name):
                continue
            try:
                m = substitutes[name]
                if m:
                    members.append(m)
                continue
            except LookupError:
                pass
            try:
                m = substitutes[mod_scope + '.' + name]
                if m:
                    members.append(m)
                continue
            except LookupError:
                pass

            if name in existing_names:
                continue

            try:
                value = getattr(mod, name)
            except AttributeError:
                warnings.warn("attribute " + name + " on " + repr(mod) + " was in dir() but not getattr()", InspectWarning)
            except Exception:
                warnings.warn("error getting " + name + " for " + repr(mod), InspectWarning)
            else:
                if not self._should_add_value(value):
                    continue
                if name != '__init__' and self._mro_contains(mro, name, value):
                    continue
                members.append(MemberInfo(name, value, scope=scope, module=self.module_name, module_doc=mod_doc, scope_alias=scope_alias))

    def _should_add_value(self, value):
        try:
            value_type = type(value)
            mod = getattr(value_type, '__module__', None)
            name = value_type.__name__
        except Exception:
            warnings.warn("error getting typename", InspectWarning)
            return

        if (mod, name) == (builtins.__name__, 'CompiledLib'):
            # Always allow CFFI lib
            return True

        if issubclass(value_type, (type(sys), type(inspect))):
            # Disallow nested modules
            return

        # By default, include all values
        return True

    def _mro_contains(self, mro, name, value):
        for m in mro:
            try:
                mro_value = getattr(m, name)
            except Exception:
                pass
            else:
                if mro_value is value:
                    return True

    def translate_members(self):
        pass

    def dump(self, out):
        imports = set()
        for value in self.members:
            for mod in value.need_imports:
                imports.add(mod)
        imports.discard(self.module_name)

        if imports:
            for mod in sorted(imports):
                print("import " + mod, file=out)
            print("", file=out)

        for value in self.members:
            s = value.as_str('')
            try:
                print(s, file=out)
            except TypeError:
                print(repr(s), file=sys.stderr)
                raise

def add_builtin_objects(state):
    Signature.KNOWN_RESTYPES.update({
        "__Type__.__call__": "cls()",
        "__Property__.__delete__": "None",
        "__Float__.__getformat__": "''",
        "__Bytes__.__getitem__": "__T__()",
        "__Unicode__.__getitem__": "__T__()",
        "__Type__.__instancecheck__": "False",
        "__Tuple__.__iter__": "__TupleIterator__()",
        "__List__.__iter__": "__ListIterator__()",
        "__Dict__.__iter__": "__DictKeys__()",
        "__Set__.__iter__": "__SetIterator__()",
        "__FrozenSet__.__iter__": "__SetIterator__()",
        "__Bytes__.__iter__": "__BytesIterator__()",
        "__Unicode__.__iter__": "__UnicodeIterator__()",
        "__BytesIterator__.__next__": "0",
        "__UnicodeIterator__.__next__": "__Unicode__()",
        "__Type__.__prepare__": "None",
        "__List__.__reversed__": "__ListIterator__()",
        "__Float__.__setformat__": "None",
        "__Type__.__subclasses__": "(cls,)",
        "__truediv__": "__Float__()",
        "__Type__.__subclasscheck__": "False",
        "__subclasshook__": "False",
        "all": "False",
        "any": "False",
        "ascii": "''",
        "__Set__.add": "None",
        "__List__.append": "None",
        "__Float__.as_integer_ratio": "(0, 0)",
        "bin": "''",
        "__Int__.bit_length": "0",
        "callable": "False",
        "capitalize": "__T__()",
        "casefold": "__T__()",
        "center": "__T__()",
        "chr": "''",
        "clear": "None",
        "__Generator__.close": "None",
        "conjugate": "__Complex__()",
        "copy": "__T__()",
        "count": "0",
        "__Bytes__.decode": "''",
        "__Property__.deleter": "func",
        "__Set__.difference": "__T__()",
        "__FrozenSet__.difference": "__T__()",
        "__Set__.difference_update": "None",
        "__Set__.discard": "None",
        "divmod": "(0, 0)",
        "__Bytes__.encode": "b''",
        "__Unicode__.encode": "b''",
        "endswith": "False",
        "expandtabs": "__T__()",
        "__List__.extend": "None",
        "find": "0",
        "__Unicode__.format": "__T__()",
        "__Unicode__.format_map": "__T__()",
        "__Bool__.from_bytes": "False",
        "__Int__.from_bytes": "0",
        "__Long__.from_bytes": "__Long__()",
        "__Float__.fromhex": "0.0",
        "__Bytes__.fromhex": "b''",
        "__Dict__.fromkeys": "{}",
        "__Dict__.get": "self[0]",
        "__Property__.getter": "func",
        "format": "''",
        "globals": "__Dict__()",
        "hasattr": "False",
        "hash": "0",
        "hex": "''",
        "id": "0",
        "index": "0",
        "input": "''",
        "__List__.insert": "None",
        "__Set__.intersection": "__T__()",
        "__FrozenSet__.intersection": "__T__()",
        "__Set__.intersection_update": "None",
        "isalnum": "False",
        "isalpha": "False",
        "isdecimal": "False",
        "isdigit": "False",
        "islower": "False",
        "isidentifier": "False",
        "isnumeric": "False",
        "isprintable": "False",
        "isspace": "False",
        "istitle": "False",
        "isupper": "False",
        "__Float__.is_integer": "False",
        "__Set__.isdisjoint": "False",
        "__FrozenSet__.isdisjoint": "False",
        "__DictKeys__.isdisjoint": "False",
        "__DictItems__.isdisjoint": "False",
        "__Set__.issubset": "False",
        "__FrozenSet__.issubset": "False",
        "__Set__.issuperset": "False",
        "__FrozenSet__.issuperset": "False",
        "__Dict__.items": "__DictItems__()",
        "__Bytes__.join": "b''",
        "__Unicode__.join": "''",
        "__Dict__.keys": "__DictKeys__()",
        "len": "0",
        "locals": "__Dict__()",
        "lower": "__T__()",
        "ljust": "__T__()",
        "lstrip": "__T__()",
        "__Bytes__.maketrans": "b''",
        "__Unicode__.maketrans": "{}",
        "__Type__.mro": "[__Type__()]",
        "oct": "''",
        "partition": "(__T__(), __T__(), __T__())",
        "__List__.pop": "self[0]",
        "__Dict__.pop": "self.keys()[0]",
        "__Set__.pop": "Any",
        "__Dict__.popitem": "self.items()[0]",
        "remove": "None",
        "replace": "__T__()",
        "repr": "''",
        "rfind": "0",
        "__List__.reverse": "None",
        "rindex": "0",
        "rjust": "__T__()",
        "round": "0.0",
        "rpartition": "(__T__(), __T__(), __T__())",
        "rsplit": "[__T__()]",
        "rstrip": "__T__()",
        "__Generator__.send": "self.__next__()",
        "__Dict__.setdefault": "self[0]",
        "__Property__.setter": "func",
        "__List__.sort": "None",
        "sorted": "__List__()",
        "split": "[__T__()]",
        "splitlines": "[self()]",
        "startswith": "False",
        "strip": "__T__()",
        "swapcase": "__T__()",
        "__Set__.symmetric_difference": "__T__()",
        "__FrozenSet__.symmetric_difference": "__T__()",
        "__Set__.symmetric_difference_update": "None",
        "__Bytes__.translate": "__T__()",
        "__Unicode__.translate": "__T__()",
        "__Generator__.throw": "None",
        "title": "__T__()",
        "to_bytes": "b''",
        "__Set__.union": "__T__()",
        "__FrozenSet__.union": "__T__()",
        "__Dict__.update": "None",
        "__Set__.update": "None",
        "upper": "__T__()",
        "__Dict__.values": "__DictValues__()",
        "zfill": "__T__()",
    })

    Signature.KNOWN_ARGSPECS.update({
        "__Type__.__call__": "(cls, *args, **kwargs)",
        "__Int__.__ceil__": "(self)",
        "__Int__.__floor__": "(self)",
        "__Float__.__getformat__": "(typestr)",
        "__Dict__.__getitem__": "(self, key)",
        "__Type__.__instancecheck__": "(self, instance)",
        "__Bool__.__init__": "(self, x)",
        "__Int__.__init__": "(self, x=0)",
        "__List__.__init__": "(self, iterable)",
        "__Tuple__.__init__": "(self, iterable)",
        "__Type__.__prepare__": "(cls, name, bases, **kwds)",
        "__Int__.__round__": "(self, ndigits=0)",
        "__Float__.__round__": "(self, ndigits=0)",
        "__List__.__reversed__": "(self)",
        "__Float__.__setformat__": "(typestr, fmt)",
        "__Dict__.__setitem__": "(self, key, value)",
        "__Set__.add": "(self, value)",
        "__List__.append": "(self, value)",
        "__Float__.as_integer_ratio": "(self)",
        "__Int__.bit_length": "(self)",
        "capitalize": "(self)",
        "casefold": "(self)",
        "__Bytes__.center": "(self, width, fillbyte=b' ')",
        "__Unicode__.center": "(self, width, fillchar=' ')",
        "clear": "(self)",
        "__Generator__.close": "(self)",
        "conjugate": "(self)",
        "copy": "(self)",
        "count": "(self, x)",
        "__Bytes__.count": "(self, sub, start=0, end=-1)",
        "__Unicode__.count": "(self, sub, start=0, end=-1)",
        "__Bytes__.decode": "(self, encoding='utf-8', errors='strict')",
        "__Property__.deleter": "(self, func)",
        "__Set__.difference": "(self, other)",
        "__FrozenSet__.difference": "(self, other)",
        "__Set__.difference_update": "(self, *others)",
        "__Set__.discard": "(self, elem)",
        "__Unicode__.encode": "(self, encoding='utf-8', errors='strict')",
        "endswith": "(self, suffix, start=0, end=-1)",
        "expandtabs": "(self, tabsize=8)",
        "__List__.extend": "(self, iterable)",
        "find": "(self, sub, start=0, end=-1)",
        "__Unicode__.format": "(self, *args, **kwargs)",
        "__Unicode__.format_map": "(self, mapping)",
        "__Bool__.from_bytes": "(bytes, byteorder, *, signed=False)",
        "__Int__.from_bytes": "(bytes, byteorder, *, signed=False)",
        "__Float__.fromhex": "(string)",
        "__Dict__.get": "(self, key, d=Unknown())",
        "__Property__.getter": "(self, func)",
        "hex": "(self)",
        "__List__.insert": "(self, index, value)",
        "index": "(self, v)",
        "__Bytes__.index": "(self, sub, start=0, end=-1)",
        "__Unicode__.index": "(self, sub, start=0, end=-1)",
        "__Set__.intersection": "(self, other)",
        "__FrozenSet__.intersection": "(self, other)",
        "__Set__.intersection_update": "(self, *others)",
        "isalnum": "(self)",
        "isalpha": "(self)",
        "isdecimal": "(self)",
        "isdigit": "(self)",
        "isidentifier": "(self)",
        "islower": "(self)",
        "isnumeric": "(self)",
        "isprintable": "(self)",
        "isspace": "(self)",
        "istitle": "(self)",
        "isupper": "(self)",
        "__Float__.is_integer": "(self)",
        "__Set__.isdisjoint": "(self, other)",
        "__FrozenSet__.isdisjoint": "(self, other)",
        "__DictKeys__.isdisjoint": "(self, other)",
        "__DictItems__.isdisjoint": "(self, other)",
        "__Set__.issubset": "(self, other)",
        "__FrozenSet__.issubset": "(self, other)",
        "__Set__.issuperset": "(self, other)",
        "__FrozenSet__.issuperset": "(self, other)",
        "__Dict__.items": "(self)",
        "__Bytes__.join": "(self, iterable)",
        "__Unicode__.join": "(self, iterable)",
        "__Dict__.keys": "(self)",
        "lower": "(self)",
        "__Bytes__.ljust": "(self, width, fillbyte=b' ')",
        "__Unicode__.ljust": "(self, width, fillchar=' ')",
        "lstrip": "(self, chars)",
        "__Bytes__.maketrans": "(from_, to)",
        "__Unicode__.maketrans": "(x, y, z)",
        "__Type__.mro": "(cls)",
        "__Bytes__.partition": "(self, sep)",
        "__Unicode__.partition": "(self, sep)",
        "__List__.pop": "(self, index=-1)",
        "__Dict__.pop": "(self, k, d=Unknown())",
        "__Set__.pop": "(self)",
        "__Dict__.popitem": "(self, k, d=Unknown())",
        "__List__.remove": "(self, value)",
        "__Set__.remove": "(self, elem)",
        "replace": "(self, old, new, count=-1)",
        "__List__.reverse": "(self)",
        "rfind": "(self, sub, start=0, end=-1)",
        "rindex": "(self, sub, start=0, end=-1)",
        "__Bytes__.rjust": "(self, width, fillbyte=b' ')",
        "__Unicode__.rjust": "(self, width, fillchar=' ')",
        "__Bytes__.rpartition": "(self, sep)",
        "__Unicode__.rpartition": "(self, sep)",
        "rsplit": "(self, sep=None, maxsplit=-1)",
        "rstrip": "(self, chars=None)",
        "__Generator__.send": "(self, value)",
        "__Dict__.setdefault": "(self, k, d)",
        "__Property__.setter": "(self, func)",
        "__List__.sort": "(self)",
        "split": "(self, sep=None, maxsplit=-1)",
        "splitlines": "(self, keepends=False)",
        "strip": "(self, chars=None)",
        "startswith": "(self, prefix, start=0, end=-1)",
        "swapcase": "(self)",
        "__Set__.symmetric_difference": "(self, other)",
        "__FrozenSet__.symmetric_difference": "(self, other)",
        "__Set__.symmetric_difference_update": "(self, *others)",
        "__Generator__.throw": "(self, type, value=None, traceback=None)",
        "title": "(self)",
        "__Int__.to_bytes": "(bytes, byteorder, *, signed=False)",
        "__Bytes__.translate": "(self, table, delete=b'')",
        "__Unicode__.translate": "(self, table)",
        "__Set__.union": "(self, *others)",
        "__FrozenSet__.union": "(self, *others)",
        "__Dict__.update": "(self, d)",
        "__Set__.update": "(self, *others)",
        "upper": "(self)",
        "__Dict__.values": "(self)",
        "zfill": "(self, width)",
    })

    if sys.version[0] == '2':
        Signature.KNOWN_RESTYPES.update({
            "__BytesIterator__.__next__": None,
            "__BytesIterator__.next": "b''",
            "__UnicodeIterator__.__next__": None,
            "__UnicodeIterator__.next": "u''",
            "__Generator__.send": "self.next()",
            "__Function__.func_closure": "()",
            "__Function__.func_doc": "b''",
            "__Function__.func_name": "b''",
            "input": None,
            "raw_input": "b''",
        })

        Signature.KNOWN_ARGSPECS.update({
            "__BytesIterator__.next": "(self)",
            "__UnicodeIterator__.next": "(self)",
        })

    already_added = set()

    def add_simple(name, doc, *members):
        mi = MemberInfo(name, MemberInfo.NO_VALUE)
        mi.documentation = doc
        mi.need_imports = (state.module_name,)
        mi.members.extend(members)
        state.members.append(mi)

    def add_literal(name, literal):
        state.members.append(MemberInfo(name, None, literal=literal))

    def add_type(alias, type_obj):
        if type_obj.__name__ in already_added:
            add_literal(alias, type_obj.__name__)
            return
        already_added.add(type_obj.__name__)
        mi = MemberInfo(type_obj.__name__, type_obj, module=builtins.__name__, alias=alias)
        state.members.append(mi)
        state.members.append(MemberInfo(alias, None, literal=mi.name))

    add_simple('__Unknown__', '<unknown>', MemberInfo("__name__", None, literal='"<unknown>"'))
    add_simple('__NoneType__', 'the type of the None object', MemberInfo.NO_VALUE)

    # NoneType and None are explicitly defined to avoid parser errors
    # because of None being a keyword.
    #add_literal('NoneType', '__NoneType__')
    #add_literal('None', '__NoneType__()')

    add_type('__Object__', object)
    add_type('__Type__', type)
    
    add_type('__Int__', int)
    if type(bool()) is int:
        add_literal('__Bool__', '__Int__')
    else:
        add_type('__Bool__', bool)

    try:
        long
    except NameError:
        add_literal('__Long__', '__Int__')
    else:
        add_type('__Long__', long)

    add_type("__Float__", float)
    add_type("__Complex__", complex)

    add_type("__Tuple__", tuple)
    add_type("__List__", list)
    add_type("__Dict__", dict)
    add_type("__Set__", set)
    add_type("__FrozenSet__", frozenset)

    if bytes is not str:
        add_type("__Bytes__", bytes)
        add_type("__BytesIterator__", type(iter(bytes())))
        add_type("__Unicode__", str)
        add_type("__UnicodeIterator__", type(iter(str())))
        add_literal("__Str__", "__Unicode__")
        add_literal("__StrIterator__", "__UnicodeIterator__")

    else:
        add_type("__Bytes__", str)
        add_type("__BytesIterator__", type(iter(str())))
        add_type("__Unicode__", unicode)
        add_type("__UnicodeIterator__", type(iter(unicode())))
        add_literal("__Str__", "__Bytes__")
        add_literal("__StrIterator__", "__BytesIterator__")

    add_type("__Module__", type(inspect))
    add_type("__Function__", type(add_simple))

    add_type("__BuiltinMethodDescriptor__", type(object.__hash__))
    add_type("__BuiltinFunction__", type(abs))
    add_type("__Generator__", type((_ for _ in [])))
    add_type("__Property__", property)
    add_type("__ClassMethod__", classmethod)
    add_type("__StaticMethod__", staticmethod)
    add_type("__Ellipsis__", type(Ellipsis))
    add_type("__TupleIterator__", type(iter(())))
    add_type("__ListIterator__", type(iter([])))
    add_type("__DictKeys__", type({}.keys()))
    add_type("__DictValues__", type({}.values()))
    add_type("__DictItems__", type({}.items()))
    add_type("__SetIterator__", type(iter(set())))
    add_type("__CallableIterator__", type(iter((lambda: None), None)))

    # Also write out the builtin module names here so that we cache them
    try:
        builtin_module_names = sys.builtin_module_names
    except AttributeError:
        pass
    else:
        add_literal('__builtin_module_names__', '"' + ','.join(builtin_module_names) + '"')


if __name__ == '__main__':
    EXCLUDED_MEMBERS = ()

    outfile = sys.stdout
    if '-u8' in sys.argv:
        sys.argv.remove('-u8')
        try:
            b_outfile = outfile.buffer
        except AttributeError:
            warnings.warn("cannot enable UTF-8 output", InspectWarning)
            pass    # on Python 2, so hopefully everything is valid ASCII...
        else:
            import io
            outfile = io.TextIOWrapper(b_outfile, encoding='utf-8', errors='replace')

    if len(sys.argv) == 1:
        state = ScrapeState(builtins.__name__, builtins)
        add_builtin_objects(state)

        EXCLUDED_MEMBERS += ('None', 'False', 'True', '__debug__')
        if sys.version_info[0] == 2:
            EXCLUDED_MEMBERS += ('print',)

    elif len(sys.argv) >= 2:
        state = ScrapeState(sys.argv[1])

        if len(sys.argv) >= 3:
            state.initial_import(sys.argv[2])
        else:
            state.initial_import()

    state.collect_top_level_members()

    state.members[:] = [m for m in state.members if m.name not in EXCLUDED_MEMBERS]

    state.collect_second_level_members()

    state.dump(outfile)
    #import io
    #state.dump(io.BytesIO())<|MERGE_RESOLUTION|>--- conflicted
+++ resolved
@@ -392,22 +392,12 @@
         if not isinstance(doc, str):
             return
         
-<<<<<<< HEAD
-        firstLine = doc.splitlines(1)[0]
-        try:
-            index = firstLine.index('->')
-        except Exception:
-            return
-
-        typeName = firstLine[index + 2:].strip()
-=======
         first_line = doc.partition('\n')[0].strip()
         if not '->' in first_line:
             return
 
         index = first_line.index('->')
         typeName = first_line[index + 2:].strip()
->>>>>>> 90afd0f1
         if typeName.startswith('str'):
             return "return ''"
         if typeName.startswith('float'):
@@ -422,17 +412,8 @@
             return "return dict()"
         if typeName.startswith('('):
             return "return tuple()"
-<<<<<<< HEAD
-        try:
-            index = firstLine.index('Return a string')
-            if index >= 0:
-                return "return ''"
-        except Exception:
-            pass
-=======
         if 'Return a string' in first_line:
             return "return ''"
->>>>>>> 90afd0f1
         return
 
     def _init_argspec_fromdocstring(self, defaults, doc=None, override_name=None):
