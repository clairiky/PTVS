--- conflicted
+++ resolved
@@ -82,13 +82,10 @@
     <Reference Include="System.Xml.Linq" />
   </ItemGroup>
   <ItemGroup>
-<<<<<<< HEAD
+    <Compile Include="Interpreter\NoInterpretersFactory.cs" />
     <Compile Include="Interpreter\ICondaEnvironmentManagerUI.cs" />
     <Compile Include="Interpreter\ICondaEnvironmentManager.cs" />
     <Compile Include="Interpreter\CondaEnvironmentManager.cs" />
-=======
-    <Compile Include="Interpreter\NoInterpretersFactory.cs" />
->>>>>>> 476c9307
     <Compile Include="PackageManager\CPythonCondaPackageManagerProvider.cs" />
     <Compile Include="PackageManager\IPackageManager.cs" />
     <Compile Include="PackageManager\IPackageManagerProvider.cs" />
