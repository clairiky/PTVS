// Python Tools for Visual Studio
// Copyright(c) Microsoft Corporation
// All rights reserved.
//
// Licensed under the Apache License, Version 2.0 (the License); you may not use
// this file except in compliance with the License. You may obtain a copy of the
// License at http://www.apache.org/licenses/LICENSE-2.0
//
// THIS CODE IS PROVIDED ON AN  *AS IS* BASIS, WITHOUT WARRANTIES OR CONDITIONS
// OF ANY KIND, EITHER EXPRESS OR IMPLIED, INCLUDING WITHOUT LIMITATION ANY
// IMPLIED WARRANTIES OR CONDITIONS OF TITLE, FITNESS FOR A PARTICULAR PURPOSE,
// MERCHANTABLITY OR NON-INFRINGEMENT.
//
// See the Apache Version 2.0 License for specific language governing
// permissions and limitations under the License.

using System;
using System.ComponentModel;
using System.ComponentModel.Design;
using System.Diagnostics;
using System.Diagnostics.CodeAnalysis;
using System.Drawing;
using System.Globalization;
using System.IO;
using System.Runtime.InteropServices;
using System.Text;
using System.Threading;
using System.Threading.Tasks;
using System.Windows.Forms;
using System.Windows.Forms.Design;
using Microsoft.PythonTools.Analysis;
using Microsoft.PythonTools.Commands;
using Microsoft.PythonTools.Debugger;
using Microsoft.PythonTools.Debugger.DebugEngine;
using Microsoft.PythonTools.Debugger.Remote;
using Microsoft.PythonTools.Infrastructure;
using Microsoft.PythonTools.Intellisense;
using Microsoft.PythonTools.Logging;
using Microsoft.PythonTools.Interpreter;
using Microsoft.PythonTools.InterpreterList;
using Microsoft.PythonTools.Navigation;
using Microsoft.PythonTools.Options;
using Microsoft.PythonTools.Project;
using Microsoft.PythonTools.Repl;
using Microsoft.VisualStudio;
using Microsoft.VisualStudio.Debugger;
using Microsoft.VisualStudio.Editor;
using Microsoft.VisualStudio.InteractiveWindow.Shell;
using Microsoft.VisualStudio.Shell;
using Microsoft.VisualStudio.Shell.Interop;
using Microsoft.VisualStudio.Text;
using Microsoft.VisualStudio.TextManager.Interop;
using Microsoft.VisualStudio.Threading;
using Microsoft.VisualStudioTools;
using Microsoft.VisualStudioTools.Navigation;
using Microsoft.VisualStudioTools.Project;
using NativeMethods = Microsoft.VisualStudioTools.Project.NativeMethods;
using Task = System.Threading.Tasks.Task;

namespace Microsoft.PythonTools {
    /// <summary>
    /// This is the class that implements the package exposed by this assembly.
    ///
    /// The minimum requirement for a class to be considered a valid package for Visual Studio
    /// is to implement the IVsPackage interface and register itself with the shell.
    /// This package uses the helper classes defined inside the Managed Package Framework (MPF)
    /// to do it: it derives from the Package class that provides the implementation of the 
    /// IVsPackage interface and uses the registration attributes defined in the framework to 
    /// register itself and its components with the shell.
    /// </summary>    
    [PackageRegistration(UseManagedResourcesOnly = true, AllowsBackgroundLoading = true)]       // This attribute tells the PkgDef creation utility (CreatePkgDef.exe) that this class is a package.
    // This attribute is used to register the informations needed to show the this package in the Help/About dialog of Visual Studio.
    [InstalledProductRegistration("#110", "#112", AssemblyVersionInfo.Version, IconResourceID = 400)]

    // This attribute is needed to let the shell know that this package exposes some menus.
    [ProvideMenuResource("Menus.ctmenu", 1)]
    [ProvideKeyBindingTable(PythonConstants.EditorFactoryGuid, 3004, AllowNavKeyBinding = true)]
    [Description("Python Tools Package")]
    [ProvideAutomationObject("VsPython")]
    [ProvideLanguageEditorOptionPage(typeof(PythonAdvancedEditorOptionsPage), PythonConstants.LanguageName, "", "Advanced", "#113")]
    [ProvideLanguageEditorOptionPage(typeof(PythonFormattingGeneralOptionsPage), PythonConstants.LanguageName, "", "Formatting", "#126")]
    [ProvideLanguageEditorOptionPage(typeof(PythonFormattingGeneralOptionsPage), PythonConstants.LanguageName, "Formatting", "General", "#120")]
    //[ProvideLanguageEditorOptionPage(typeof(PythonFormattingNewLinesOptionsPage), PythonConstants.LanguageName, "Formatting", "New Lines", "#121")]
    [ProvideLanguageEditorOptionPage(typeof(PythonFormattingSpacingOptionsPage), PythonConstants.LanguageName, "Formatting", "Spacing", "#122")]
    [ProvideLanguageEditorOptionPage(typeof(PythonFormattingStatementsOptionsPage), PythonConstants.LanguageName, "Formatting", "Statements", "#123")]
    [ProvideLanguageEditorOptionPage(typeof(PythonFormattingWrappingOptionsPage), PythonConstants.LanguageName, "Formatting", "Wrapping", "#124")]
    [ProvideOptionPage(typeof(PythonInteractiveOptionsPage), "Python Tools", "Interactive Windows", 115, 117, true)]
    [ProvideOptionPage(typeof(PythonGeneralOptionsPage), "Python Tools", "General", 115, 120, true)]
    [ProvideOptionPage(typeof(PythonDiagnosticsOptionsPage), "Python Tools", "Diagnostics", 115, 129, true)]
    [ProvideOptionPage(typeof(PythonDebuggingOptionsPage), "Python Tools", "Debugging", 115, 125, true)]
    [ProvideOptionPage(typeof(PythonExperimentalOptionsPage), "Python Tools", "Experimental", 115, 130, false)]
    [Guid(GuidList.guidPythonToolsPkgString)]              // our packages GUID        
    [ProvideLanguageService(typeof(PythonLanguageInfo), PythonConstants.LanguageName, 106, RequestStockColors = true, ShowSmartIndent = true, ShowCompletion = true, DefaultToInsertSpaces = true, HideAdvancedMembersByDefault = true, EnableAdvancedMembersOption = true, ShowDropDownOptions = true)]
    [ProvideLanguageExtension(typeof(PythonLanguageInfo), PythonConstants.FileExtension)]
    [ProvideLanguageExtension(typeof(PythonLanguageInfo), PythonConstants.WindowsFileExtension)]
    [ProvideLanguageExtension(typeof(PythonLanguageInfo), PythonConstants.StubFileExtension)]
    [ProvideDebugEngine(AD7Engine.DebugEngineName, typeof(AD7ProgramProvider), typeof(AD7Engine), AD7Engine.DebugEngineId, hitCountBp: true)]
    [ProvideDebugAdapter("VSCode Python Debugger", DebugAdapterLauncher.VSCodeDebugEngineId, DebugAdapterLauncher.DebugAdapterLauncherCLSID, CustomDebugAdapterProtocolExtension.CustomProtocolExtensionCLSID, "Python", "{DA3C7D59-F9E4-4697-BEE7-3A0703AF6BFF}", typeof(DebugAdapterLauncher), typeof(CustomDebugAdapterProtocolExtension))]
    [ProvideDebugLanguage("Python", "{DA3C7D59-F9E4-4697-BEE7-3A0703AF6BFF}", PythonExpressionEvaluatorGuid, AD7Engine.DebugEngineId)]
    [ProvideDebugPortSupplier("Python remote (ptvsd)", typeof(PythonRemoteDebugPortSupplier), PythonRemoteDebugPortSupplier.PortSupplierId, typeof(PythonRemoteDebugPortPicker))]
    [ProvideDebugPortPicker(typeof(PythonRemoteDebugPortPicker))]
    #region Exception List
    [ProvideDebugException(AD7Engine.DebugEngineId, "Python Exceptions")]
    [ProvideDebugException(AD7Engine.DebugEngineId, "Python Exceptions", "ArithmeticError")]
    [ProvideDebugException(AD7Engine.DebugEngineId, "Python Exceptions", "AssertionError")]
    [ProvideDebugException(AD7Engine.DebugEngineId, "Python Exceptions", "AttributeError", BreakByDefault = false)]
    [ProvideDebugException(AD7Engine.DebugEngineId, "Python Exceptions", "BaseException")]
    [ProvideDebugException(AD7Engine.DebugEngineId, "Python Exceptions", "BufferError")]
    [ProvideDebugException(AD7Engine.DebugEngineId, "Python Exceptions", "BytesWarning")]
    [ProvideDebugException(AD7Engine.DebugEngineId, "Python Exceptions", "DeprecationWarning")]
    [ProvideDebugException(AD7Engine.DebugEngineId, "Python Exceptions", "EOFError")]
    [ProvideDebugException(AD7Engine.DebugEngineId, "Python Exceptions", "EnvironmentError")]
    [ProvideDebugException(AD7Engine.DebugEngineId, "Python Exceptions", "Exception")]
    [ProvideDebugException(AD7Engine.DebugEngineId, "Python Exceptions", "FloatingPointError")]
    [ProvideDebugException(AD7Engine.DebugEngineId, "Python Exceptions", "FutureWarning")]
    [ProvideDebugException(AD7Engine.DebugEngineId, "Python Exceptions", "GeneratorExit", BreakByDefault = false)]
    [ProvideDebugException(AD7Engine.DebugEngineId, "Python Exceptions", "IOError")]
    [ProvideDebugException(AD7Engine.DebugEngineId, "Python Exceptions", "ImportError")]
    [ProvideDebugException(AD7Engine.DebugEngineId, "Python Exceptions", "ImportWarning")]
    [ProvideDebugException(AD7Engine.DebugEngineId, "Python Exceptions", "IndentationError")]
    [ProvideDebugException(AD7Engine.DebugEngineId, "Python Exceptions", "IndexError", BreakByDefault = false)]
    [ProvideDebugException(AD7Engine.DebugEngineId, "Python Exceptions", "KeyError", BreakByDefault = false)]
    [ProvideDebugException(AD7Engine.DebugEngineId, "Python Exceptions", "KeyboardInterrupt")]
    [ProvideDebugException(AD7Engine.DebugEngineId, "Python Exceptions", "LookupError")]
    [ProvideDebugException(AD7Engine.DebugEngineId, "Python Exceptions", "MemoryError")]
    [ProvideDebugException(AD7Engine.DebugEngineId, "Python Exceptions", "NameError")]
    [ProvideDebugException(AD7Engine.DebugEngineId, "Python Exceptions", "NotImplementedError")]

    [ProvideDebugException(AD7Engine.DebugEngineId, "Python Exceptions", "OSError")]
    [ProvideDebugException(AD7Engine.DebugEngineId, "Python Exceptions", "OSError", "BlockingIOError")]
    [ProvideDebugException(AD7Engine.DebugEngineId, "Python Exceptions", "OSError", "ChildProcessError")]
    [ProvideDebugException(AD7Engine.DebugEngineId, "Python Exceptions", "OSError", "ConnectionError")]
    [ProvideDebugException(AD7Engine.DebugEngineId, "Python Exceptions", "OSError", "ConnectionError", "BrokenPipeError")]
    [ProvideDebugException(AD7Engine.DebugEngineId, "Python Exceptions", "OSError", "ConnectionError", "ConnectionAbortedError")]
    [ProvideDebugException(AD7Engine.DebugEngineId, "Python Exceptions", "OSError", "ConnectionError", "ConnectionRefusedError")]
    [ProvideDebugException(AD7Engine.DebugEngineId, "Python Exceptions", "OSError", "ConnectionError", "ConnectionResetError")]
    [ProvideDebugException(AD7Engine.DebugEngineId, "Python Exceptions", "OSError", "FileExistsError")]
    [ProvideDebugException(AD7Engine.DebugEngineId, "Python Exceptions", "OSError", "FileNotFoundError")]
    [ProvideDebugException(AD7Engine.DebugEngineId, "Python Exceptions", "OSError", "InterruptedError")]
    [ProvideDebugException(AD7Engine.DebugEngineId, "Python Exceptions", "OSError", "IsADirectoryError")]
    [ProvideDebugException(AD7Engine.DebugEngineId, "Python Exceptions", "OSError", "NotADirectoryError")]
    [ProvideDebugException(AD7Engine.DebugEngineId, "Python Exceptions", "OSError", "PermissionError")]
    [ProvideDebugException(AD7Engine.DebugEngineId, "Python Exceptions", "OSError", "ProcessLookupError")]
    [ProvideDebugException(AD7Engine.DebugEngineId, "Python Exceptions", "OSError", "TimeoutError")]

    [ProvideDebugException(AD7Engine.DebugEngineId, "Python Exceptions", "OverflowError")]
    [ProvideDebugException(AD7Engine.DebugEngineId, "Python Exceptions", "PendingDeprecationWarning")]
    [ProvideDebugException(AD7Engine.DebugEngineId, "Python Exceptions", "ReferenceError")]
    [ProvideDebugException(AD7Engine.DebugEngineId, "Python Exceptions", "RuntimeError")]
    [ProvideDebugException(AD7Engine.DebugEngineId, "Python Exceptions", "RuntimeWarning")]
    [ProvideDebugException(AD7Engine.DebugEngineId, "Python Exceptions", "StandardError")]
    [ProvideDebugException(AD7Engine.DebugEngineId, "Python Exceptions", "StopIteration", BreakByDefault = false)]
    [ProvideDebugException(AD7Engine.DebugEngineId, "Python Exceptions", "SyntaxError")]
    [ProvideDebugException(AD7Engine.DebugEngineId, "Python Exceptions", "SyntaxWarning")]
    [ProvideDebugException(AD7Engine.DebugEngineId, "Python Exceptions", "SystemError")]
    [ProvideDebugException(AD7Engine.DebugEngineId, "Python Exceptions", "SystemExit")]
    [ProvideDebugException(AD7Engine.DebugEngineId, "Python Exceptions", "TabError")]
    [ProvideDebugException(AD7Engine.DebugEngineId, "Python Exceptions", "TypeError")]
    [ProvideDebugException(AD7Engine.DebugEngineId, "Python Exceptions", "UnboundLocalError")]
    [ProvideDebugException(AD7Engine.DebugEngineId, "Python Exceptions", "UnicodeDecodeError")]
    [ProvideDebugException(AD7Engine.DebugEngineId, "Python Exceptions", "UnicodeEncodeError")]
    [ProvideDebugException(AD7Engine.DebugEngineId, "Python Exceptions", "UnicodeError")]
    [ProvideDebugException(AD7Engine.DebugEngineId, "Python Exceptions", "UnicodeTranslateError")]
    [ProvideDebugException(AD7Engine.DebugEngineId, "Python Exceptions", "UnicodeWarning")]
    [ProvideDebugException(AD7Engine.DebugEngineId, "Python Exceptions", "UserWarning")]
    [ProvideDebugException(AD7Engine.DebugEngineId, "Python Exceptions", "ValueError")]
    [ProvideDebugException(AD7Engine.DebugEngineId, "Python Exceptions", "Warning")]
    [ProvideDebugException(AD7Engine.DebugEngineId, "Python Exceptions", "WindowsError")]
    [ProvideDebugException(AD7Engine.DebugEngineId, "Python Exceptions", "ZeroDivisionError")]
    #endregion
    [ProvideComponentPickerPropertyPage(typeof(PythonToolsPackage), typeof(WebPiComponentPickerControl), "WebPi", DefaultPageNameValue = "#4000")]
    [ProvideToolWindow(typeof(InterpreterListToolWindow), Style = VsDockStyle.Linked, Window = ToolWindowGuids80.SolutionExplorer)]
    [ProvideDiffSupportedContentType(PythonConstants.SourceFileExtensions, "")]
    [ProvidePeekSupportedContentType(PythonConstants.SourceFileExtensions, "")]
    [ProvideCodeExpansions(GuidList.guidPythonLanguageService, false, 106, "Python", @"Snippets\%LCID%\SnippetsIndex.xml", @"Snippets\%LCID%\Python\")]
    [ProvideCodeExpansionPath("Python", "Test", @"Snippets\%LCID%\Test\")]
    [ProvideInteractiveWindow(GuidList.guidPythonInteractiveWindow, Style = VsDockStyle.Linked, Orientation = ToolWindowOrientation.none, Window = ToolWindowGuids80.Outputwindow)]
    [ProvideBraceCompletion(PythonCoreConstants.ContentType)]
<<<<<<< HEAD
    [ProvideFeatureFlag("Python.Analyzer.LiveLinting", true)]
    [SuppressMessage("Microsoft.Design", "CA1001:TypesThatOwnDisposableFieldsShouldBeDisposable", Justification = "Object is owned by VS and cannot be disposed")]
=======
    [ProvideFeatureFlag("Python.Analyzer.LiveLinting", false)]
    [SuppressMessage("Microsoft.Design", "CA1001:TypesThatOwnDisposableFieldsShouldBeDisposable",
        Justification = "Object is owned by VS and cannot be disposed")]
>>>>>>> 5c7f6439
    internal sealed class PythonToolsPackage : CommonPackage, IVsComponentSelectorProvider, IPythonToolsToolWindowService {
        private PythonAutomation _autoObject;
        private PackageContainer _packageContainer;
        internal const string PythonExpressionEvaluatorGuid = "{D67D5DB8-3D44-4105-B4B8-47AB1BA66180}";

        /// <summary>
        /// Default constructor of the package.
        /// Inside this method you can place any initialization code that does not require 
        /// any Visual Studio service because at this point the package object is created but 
        /// not sited yet inside Visual Studio environment. The place to do all the other 
        /// initialization is the Initialize method.
        /// </summary>
        public PythonToolsPackage() {
            Trace.WriteLine(string.Format(CultureInfo.CurrentCulture, "Entering constructor for: {0}", this.ToString()));

#if DEBUG
            TaskScheduler.UnobservedTaskException += (sender, e) => {
                if (!e.Observed) {
                    var str = e.Exception.ToString();
                    if (str.Contains("Python")) {
                        try {
                            ActivityLog.LogError(
                                "UnobservedTaskException",
                                string.Format("An exception in a task was not observed: {0}", e.Exception.ToString())
                            );
                        } catch (InvalidOperationException) {
                        }
                        Debug.Fail("An exception in a task was not observed. See ActivityLog.xml for more details.", e.Exception.ToString());
                    }
                    e.SetObserved();
                }
            };
#endif
        }

        public override IVsAsyncToolWindowFactory GetAsyncToolWindowFactory(Guid toolWindowType)
            => toolWindowType == typeof(InterpreterListToolWindow).GUID ? this : base.GetAsyncToolWindowFactory(toolWindowType);

        protected override Task<object> InitializeToolWindowAsync(Type toolWindowType, int id, CancellationToken cancellationToken)
            => toolWindowType == typeof(InterpreterListToolWindow) ? Task.FromResult<object>(this) : base.InitializeToolWindowAsync(toolWindowType, id, cancellationToken);

        protected override int CreateToolWindow(ref Guid toolWindowType, int id) {
            // We can't move initialization of PythonInteractiveWindow into AsyncToolWindowFactory 
            // because Package.ShowToolWindow doesn't call IVsAsyncToolWindowFactory.CreateToolWindow
            // which makes it impossible to fully override tool window creation
            if (toolWindowType == GuidList.guidPythonInteractiveWindowGuid) {
                var pyService = this.GetPythonToolsService();
                var category = SelectableReplEvaluator.GetSettingsCategory(id.ToString());
                string replId;
                try {
                    replId = pyService.LoadString("Id", category);
                } catch (Exception ex) when (!ex.IsCriticalException()) {
                    Debug.Fail("Could not load settings for interactive window.", ex.ToString());
                    replId = null;
                }

                if (string.IsNullOrEmpty(replId)) {
                    pyService.DeleteCategory(category);
                    return VSConstants.S_OK;
                }

                pyService.ComponentModel.GetService<InteractiveWindowProvider>().Create(replId, id);
                return VSConstants.S_OK;
            }

            return base.CreateToolWindow(ref toolWindowType, id);
        }

        internal static void NavigateTo(System.IServiceProvider serviceProvider, string filename, Guid docViewGuidType, int line, int col) {
            if (File.Exists(filename)) {
                VsUtilities.NavigateTo(serviceProvider, filename, docViewGuidType, line, col);
            }
        }

        internal static void NavigateTo(System.IServiceProvider serviceProvider, string filename, Guid docViewGuidType, int pos) {
            IVsTextView viewAdapter;
            IVsWindowFrame pWindowFrame;
            VsUtilities.OpenDocument(serviceProvider, filename, out viewAdapter, out pWindowFrame);

            ErrorHandler.ThrowOnFailure(pWindowFrame.Show());

            // Set the cursor at the beginning of the declaration.          
            int line, col;
            ErrorHandler.ThrowOnFailure(viewAdapter.GetLineAndColumn(pos, out line, out col));
            ErrorHandler.ThrowOnFailure(viewAdapter.SetCaretPos(line, col));
            // Make sure that the text is visible.
            viewAdapter.CenterLines(line, 1);
        }

        internal static ITextBuffer GetBufferForDocument(System.IServiceProvider serviceProvider, string filename) {
            IVsTextView viewAdapter;
            IVsWindowFrame frame;
            VsUtilities.OpenDocument(serviceProvider, filename, out viewAdapter, out frame);

            IVsTextLines lines;
            ErrorHandler.ThrowOnFailure(viewAdapter.GetBuffer(out lines));

            var adapter = serviceProvider.GetComponentModel().GetService<IVsEditorAdaptersFactoryService>();

            return adapter.GetDocumentBuffer(lines);
        }

        internal static IProjectLauncher GetLauncher(IServiceProvider serviceProvider, IPythonProject project) {
            var launchProvider = serviceProvider.GetUIThread().Invoke<string>(() => project.GetProperty(PythonConstants.LaunchProvider));

            IPythonLauncherProvider defaultLaunchProvider = null;
            foreach (var launcher in serviceProvider.GetComponentModel().GetExtensions<IPythonLauncherProvider>()) {
                if (launcher.Name == launchProvider) {
                    return serviceProvider.GetUIThread().Invoke<IProjectLauncher>(() => launcher.CreateLauncher(project));
                }

                if (launcher.Name == DefaultLauncherProvider.DefaultLauncherName) {
                    defaultLaunchProvider = launcher;
                }
            }

            // no launcher configured, use the default one.
            Debug.Assert(defaultLaunchProvider != null);
            return (defaultLaunchProvider != null) ?
                serviceProvider.GetUIThread().Invoke<IProjectLauncher>(() => defaultLaunchProvider.CreateLauncher(project)) :
                null;
        }

        internal static bool LaunchFile(IServiceProvider provider, string filename, bool debug, bool saveDirtyFiles) {
            var project = (IPythonProject)provider.GetProjectFromOpenFile(filename) ?? new DefaultPythonProject(provider, filename);
            try {
                var starter = GetLauncher(provider, project);
                if (starter == null) {
                    Debug.Fail("Failed to get project launcher");
                    return false;
                }

                if (saveDirtyFiles) {
                    var rdt = provider.GetService(typeof(SVsRunningDocumentTable)) as IVsRunningDocumentTable;
                    if (rdt != null) {
                        // Consider using (uint)(__VSRDTSAVEOPTIONS.RDTSAVEOPT_SaveIfDirty | __VSRDTSAVEOPTIONS.RDTSAVEOPT_PromptSave)
                        // when VS settings include prompt for save on build
                        var saveOpt = (uint)__VSRDTSAVEOPTIONS.RDTSAVEOPT_SaveIfDirty;
                        var hr = rdt.SaveDocuments(saveOpt, null, VSConstants.VSITEMID_NIL, VSConstants.VSCOOKIE_NIL);
                        if (hr == VSConstants.E_ABORT) {
                            return false;
                        }
                    }
                }

                starter.LaunchFile(filename, debug);
            } catch (MissingInterpreterException ex) {
                var interpreterRegistry = provider.GetComponentModel().GetService<IInterpreterRegistryService>();
                if (project.GetInterpreterFactory() == interpreterRegistry.NoInterpretersValue) {
                    OpenNoInterpretersHelpPage(provider, ex.HelpPage);
                } else {
                    var td = new TaskDialog(provider) {
                        Title = Strings.ProductTitle,
                        MainInstruction = Strings.FailedToLaunchDebugger,
                        Content = ex.Message
                    };
                    td.Buttons.Add(TaskDialogButton.Close);
                    td.ShowModal();
                }
                return false;
            } catch (NoInterpretersException ex) {
                OpenNoInterpretersHelpPage(provider, ex.HelpPage);
                return false;
            }

            return true;
        }

        async Task<ToolWindowPane> IPythonToolsToolWindowService.GetWindowPaneAsync(Type windowType, bool create) {
            await JoinableTaskFactory.SwitchToMainThreadAsync(DisposalToken);
            return await FindWindowPaneAsync(windowType, 0, create, DisposalToken) as ToolWindowPane;
        }

        async Task IPythonToolsToolWindowService.ShowWindowPaneAsync(Type windowType, bool focus) {
            await JoinableTaskFactory.SwitchToMainThreadAsync(DisposalToken);
            var toolWindow = await ShowToolWindowAsync(windowType, 0, true, DisposalToken);
            if (focus && toolWindow.Content is System.Windows.UIElement content) {
                content.Focus();
            }
        }

        internal static void OpenNoInterpretersHelpPage(IServiceProvider serviceProvider, string page = null) {
            OpenVsWebBrowser(serviceProvider, page ?? PythonToolsInstallPath.GetFile("NoInterpreters.html"));
        }

        public static string InterpreterHelpUrl {
            get {
                return string.Format("https://go.microsoft.com/fwlink/?LinkId=299429&clcid=0x{0:X}",
                    CultureInfo.CurrentCulture.LCID);
            }
        }

        protected override object GetAutomationObject(string name) {
            if (name == "VsPython") {
                if (_autoObject == null) {
                    _autoObject = new PythonAutomation(this);
                }
                return _autoObject;
            }

            return base.GetAutomationObject(name);
        }

        public override bool IsRecognizedFile(string filename) {
            return ModulePath.IsPythonSourceFile(filename);
        }

        public override Type GetLibraryManagerType() => typeof(IPythonLibraryManager);

        internal override async Task<LibraryManager> CreateLibraryManagerAsync(IAsyncServiceContainer container, CancellationToken cancellationToken) {
            await JoinableTaskFactory.SwitchToMainThreadAsync(cancellationToken);
            return new PythonLibraryManager(this);
        }

        /////////////////////////////////////////////////////////////////////////////
        // Overriden Package Implementation

        protected override async Task InitializeAsync(CancellationToken cancellationToken, IProgress<ServiceProgressData> progress) {
            await TaskScheduler.Default;
            Trace.WriteLine("Entering InitializeAsync() of: {0}".FormatUI(this));
            await base.InitializeAsync(cancellationToken, progress);

            AddService<ClipboardService>(promote: true);
            AddService<IPythonToolsToolWindowService>(this, promote: true);
            AddService<PythonLanguageInfo>((container, serviceType) => new PythonLanguageInfo(this), promote: true);
            AddService<CustomDebuggerEventHandler>((container, serviceType) => new CustomDebuggerEventHandler(this), promote: true);
            AddUIThreadService<IPythonToolsOptionsService>(PythonToolsOptionsService.CreateService, promote: true);
            AddUIThreadService<IPythonToolsLogger>(PythonToolsLogger.CreateService, promote: true);
            AddUIThreadService<PythonToolsService>(PythonToolsService.CreateService, promote: true);
            AddUIThreadService<ErrorTaskProvider>(ErrorTaskProvider.CreateService, promote: true);
            AddUIThreadService<CommentTaskProvider>(CommentTaskProvider.CreateService, promote: true);

            await JoinableTaskFactory.SwitchToMainThreadAsync(cancellationToken);

            var solutionEventListener = new SolutionEventsListener(this);
            solutionEventListener.StartListeningForChanges();
            AddService(solutionEventListener, true);
            
            // Enable the mixed-mode debugger UI context
            UIContext.FromUIContextGuid(DkmEngineId.NativeEng).IsActive = true;

            // Add our command handlers for menu (commands must exist in the .vsct file)
            RegisterCommands(GuidList.guidPythonToolsCmdSet,
                new OpenReplCommand(this, (int)PkgCmdIDList.cmdidReplWindow),
                new OpenReplCommand(this, PythonConstants.OpenInteractiveForEnvironment),
                new OpenDebugReplCommand(this),
                new ExecuteInReplCommand(this),
                new SendToReplCommand(this),
                new FillParagraphCommand(this),
                new DiagnosticsCommand(this),
                new RemoveImportsCommand(this, true),
                new RemoveImportsCommand(this, false),
                new OpenInterpreterListCommand(this),
                new ImportWizardCommand(this),
                new ImportCoverageCommand(this),
                new ShowPythonViewCommand(this),
                new ShowCppViewCommand(this),
                new ShowNativePythonFrames(this),
                new UsePythonStepping(this),
                new AzureExplorerAttachDebuggerCommand(this),
                new OpenWebUrlCommand(this, "https://go.microsoft.com/fwlink/?linkid=832525", PkgCmdIDList.cmdidWebPythonAtMicrosoft),
                new OpenWebUrlCommand(this, Strings.IssueTrackerUrl, PkgCmdIDList.cmdidWebPTVSSupport),
                new OpenWebUrlCommand(this, "https://go.microsoft.com/fwlink/?linkid=832517", PkgCmdIDList.cmdidWebDGProducts));

            // Enable the Python debugger UI context
            UIContext.FromUIContextGuid(AD7Engine.DebugEngineGuid).IsActive = true;

            // The variable is inherited by child processes backing Test Explorer, and is used in PTVS
            // test discoverer and test executor to connect back to VS.
            Environment.SetEnvironmentVariable("_PTVS_PID", Process.GetCurrentProcess().Id.ToString());

            Trace.WriteLine("Leaving Initialize() of: {0}".FormatUI(this));
        }

        public EnvDTE.DTE DTE {
            get {
                return (EnvDTE.DTE)GetService(typeof(EnvDTE.DTE));
            }
        }

        #region IVsComponentSelectorProvider Members

        public int GetComponentSelectorPage(ref Guid rguidPage, VSPROPSHEETPAGE[] ppage) {
            if (rguidPage == typeof(WebPiComponentPickerControl).GUID) {
                var page = new VSPROPSHEETPAGE();
                page.dwSize = (uint)Marshal.SizeOf(typeof(VSPROPSHEETPAGE));
                var pickerPage = new WebPiComponentPickerControl();
                if (_packageContainer == null) {
                    _packageContainer = new PackageContainer(this);
                }
                _packageContainer.Add(pickerPage);
                //IWin32Window window = pickerPage;
                page.hwndDlg = pickerPage.Handle;
                ppage[0] = page;
                return VSConstants.S_OK;
            }
            return VSConstants.E_FAIL;
        }

        /// <devdoc>
        ///     This class derives from container to provide a service provider
        ///     connection to the package.
        /// </devdoc>
        private sealed class PackageContainer : Container {
            private IUIService _uis;
            private AmbientProperties _ambientProperties;

            private System.IServiceProvider _provider;

            /// <devdoc>
            ///     Creates a new container using the given service provider.
            /// </devdoc>
            internal PackageContainer(System.IServiceProvider provider) {
                _provider = provider;
            }

            /// <devdoc>
            ///     Override to GetService so we can route requests
            ///     to the package's service provider.
            /// </devdoc>
            protected override object GetService(Type serviceType) {
                if (serviceType == null) {
                    throw new ArgumentNullException("serviceType");
                }
                if (_provider != null) {
                    if (serviceType.IsEquivalentTo(typeof(AmbientProperties))) {
                        if (_uis == null) {
                            _uis = (IUIService)_provider.GetService(typeof(IUIService));
                        }
                        if (_ambientProperties == null) {
                            _ambientProperties = new AmbientProperties();
                        }
                        if (_uis != null) {
                            // update the _ambientProperties in case the styles have changed
                            // since last time.
                            _ambientProperties.Font = (Font)_uis.Styles["DialogFont"];
                        }
                        return _ambientProperties;
                    }
                    object service = _provider.GetService(serviceType);

                    if (service != null) {
                        return service;
                    }
                }
                return base.GetService(serviceType);
            }
        }

        #endregion
    }
}<|MERGE_RESOLUTION|>--- conflicted
+++ resolved
@@ -176,14 +176,9 @@
     [ProvideCodeExpansionPath("Python", "Test", @"Snippets\%LCID%\Test\")]
     [ProvideInteractiveWindow(GuidList.guidPythonInteractiveWindow, Style = VsDockStyle.Linked, Orientation = ToolWindowOrientation.none, Window = ToolWindowGuids80.Outputwindow)]
     [ProvideBraceCompletion(PythonCoreConstants.ContentType)]
-<<<<<<< HEAD
-    [ProvideFeatureFlag("Python.Analyzer.LiveLinting", true)]
-    [SuppressMessage("Microsoft.Design", "CA1001:TypesThatOwnDisposableFieldsShouldBeDisposable", Justification = "Object is owned by VS and cannot be disposed")]
-=======
     [ProvideFeatureFlag("Python.Analyzer.LiveLinting", false)]
     [SuppressMessage("Microsoft.Design", "CA1001:TypesThatOwnDisposableFieldsShouldBeDisposable",
         Justification = "Object is owned by VS and cannot be disposed")]
->>>>>>> 5c7f6439
     internal sealed class PythonToolsPackage : CommonPackage, IVsComponentSelectorProvider, IPythonToolsToolWindowService {
         private PythonAutomation _autoObject;
         private PackageContainer _packageContainer;
