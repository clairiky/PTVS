// Python Tools for Visual Studio
// Copyright(c) Microsoft Corporation
// All rights reserved.
//
// Licensed under the Apache License, Version 2.0 (the License); you may not use
// this file except in compliance with the License. You may obtain a copy of the
// License at http://www.apache.org/licenses/LICENSE-2.0
//
// THIS CODE IS PROVIDED ON AN  *AS IS* BASIS, WITHOUT WARRANTIES OR CONDITIONS
// OF ANY KIND, EITHER EXPRESS OR IMPLIED, INCLUDING WITHOUT LIMITATION ANY
// IMPLIED WARRANTIES OR CONDITIONS OF TITLE, FITNESS FOR A PARTICULAR PURPOSE,
// MERCHANTABLITY OR NON-INFRINGEMENT.
//
// See the Apache Version 2.0 License for specific language governing
// permissions and limitations under the License.

using System;
using System.Collections.Generic;
using System.IO;
using System.Linq;
using System.Threading;
using System.Threading.Tasks;
using System.Xml;
using Microsoft.PythonTools.Infrastructure;
using Microsoft.PythonTools.TestAdapter;
using Microsoft.VisualStudio.TestPlatform.ObjectModel;
using Microsoft.VisualStudio.TestTools.UnitTesting;
using Microsoft.VisualStudioTools;
using TestUtilities;
using TestUtilities.Python;

namespace TestAdapterTests {
    [TestClass]
    public class TestExecutorTests {
        [ClassInitialize]
        public static void DoDeployment(TestContext context) {
            AssertListener.Initialize();
            PythonTestData.Deploy();
        }

        [TestMethod, Priority(1)]
        public void FromCommandLineArgsRaceCondition() {
            // https://pytools.codeplex.com/workitem/1429

            var mre = new ManualResetEvent(false);
            var tasks = new Task<bool>[100];
            try {
                for (int i = 0; i < tasks.Length; i += 1) {
                    tasks[i] = Task.Run(() => {
                        mre.WaitOne();
                        using (var arg = VisualStudioProxy.FromProcessId(123)) {
                            return arg is VisualStudioProxy;
                        }
                    });
                }
                mre.Set();
                Assert.IsTrue(Task.WaitAll(tasks, TimeSpan.FromSeconds(30.0)));
                Assert.IsTrue(tasks.All(t => t.Result));
            } finally {
                mre.Dispose();
                Task.WaitAll(tasks, TimeSpan.FromSeconds(30.0));
            }
        }

        [TestMethod]
        public void TestBestFile() {
            var file1 = "C:\\Some\\Path\\file1.py";
            var file2 = "C:\\Some\\Path\\file2.py";
            var best = TestExecutor.UpdateBestFile(null, file1);
            Assert.AreEqual(best, file1);

            best = TestExecutor.UpdateBestFile(null, file1);
            Assert.AreEqual(best, file1);

            best = TestExecutor.UpdateBestFile(best, file2);
            Assert.AreEqual("C:\\Some\\Path", best);
        }

        // {0} is the test results directory
        // {1} is one or more formatted _runSettingProject lines
        private const string _runSettings = @"<?xml version=""1.0""?><RunSettings><DataCollectionRunSettings><DataCollectors /></DataCollectionRunSettings><RunConfiguration><ResultsDirectory>{0}</ResultsDirectory><TargetPlatform>X86</TargetPlatform><TargetFrameworkVersion>Framework45</TargetFrameworkVersion></RunConfiguration><Python><TestCases>
{1}
</TestCases></Python></RunSettings>";

        // {0} is the project home directory, ending with a backslash
        // {1} is the project filename, including extension
        // {2} is the interpreter path
        // {3} is one or more formatted _runSettingTest lines
        // {4} is one or more formatten _runSettingEnvironment lines
        private const string _runSettingProject = @"<Project path=""{0}{1}"" home=""{0}"" nativeDebugging="""" djangoSettingsModule="""" workingDir=""{0}"" interpreter=""{2}"" pathEnv=""PYTHONPATH""><Environment>{4}</Environment><SearchPaths>{5}</SearchPaths>
{3}
</Project>";

        // {0} is the variable name
        // {1} is the variable value
        private const string _runSettingEnvironment = @"<Variable name=""{0}"" value=""{1}"" />";

        // {0} is the search path
        private const string _runSettingSearch = @"<Search value=""{0}"" />";

        // {0} is the full path to the file
        // {1} is the class name
        // {2} is the method name
        // {3} is the line number (1-indexed)
        // {4} is the column number (1-indexed)
        private const string _runSettingTest = @"<Test className=""{1}"" file=""{0}"" line=""{3}"" column=""{4}"" method=""{2}"" />";

        private static string GetInterpreterPath(string projectFile) {
            var doc = new XmlDocument();
            doc.Load(projectFile);
            var ns = new XmlNamespaceManager(doc.NameTable);
            ns.AddNamespace("m", "http://schemas.microsoft.com/developer/msbuild/2003");
            var id = doc.SelectSingleNode("/m:Project/m:PropertyGroup/m:InterpreterId", ns).FirstChild.Value;
            return PythonPaths.Versions.First(p => p.Id == id).InterpreterPath;
        }

        private static IEnumerable<string> GetEnvironmentVariables(string projectFile) {
            var doc = new XmlDocument();
            doc.Load(projectFile);
            var ns = new XmlNamespaceManager(doc.NameTable);
            ns.AddNamespace("m", "http://schemas.microsoft.com/developer/msbuild/2003");
            var env = doc.SelectSingleNode("/m:Project/m:PropertyGroup/m:Environment", ns)?.FirstChild?.Value;
            if (env == null) {
                return Enumerable.Empty<string>();
            }
            return PathUtils.ParseEnvironment(env).Select(kv => string.Format(_runSettingEnvironment, kv.Key, kv.Value));
        }

        private static IEnumerable<string> GetSearchPaths(string projectFile) {
            var doc = new XmlDocument();
            doc.Load(projectFile);
            var ns = new XmlNamespaceManager(doc.NameTable);
            ns.AddNamespace("m", "http://schemas.microsoft.com/developer/msbuild/2003");
<<<<<<< HEAD
            var searchPaths = doc.SelectSingleNode("/m:Project/m:PropertyGroup/m:SearchPath", ns)?.FirstChild.Value;
=======
            var searchPaths = doc.SelectSingleNode("/m:Project/m:PropertyGroup/m:SearchPath", ns)?.FirstChild?.Value;
>>>>>>> 514edd1e

            var projectDir = PathUtils.GetParent(projectFile);
            var elements = new List<string> { _runSettingSearch.FormatInvariant(projectDir) };
            if (searchPaths == null) {
                return elements;
            }
            elements.AddRange(searchPaths.Split(';').Select(p =>
                _runSettingSearch.FormatInvariant(PathUtils.GetAbsoluteDirectoryPath(projectDir, p))
            ));
            return elements;
        }

        private static MockRunContext CreateRunContext(IEnumerable<TestInfo> expected, string interpreter = null, string testResults = null) {
            var projects = new List<string>();

            foreach (var proj in expected.GroupBy(e => e.ProjectFilePath)) {
                var projName = Path.GetDirectoryName(proj.Key);
                if (!projName.EndsWith("\\")) {
                    projName += "\\";
                }
                projects.Add(string.Format(_runSettingProject,
                    projName,
                    proj.Key,
                    interpreter ?? GetInterpreterPath(proj.Key),
                    string.Join(Environment.NewLine, proj.Select(e =>string.Format(_runSettingTest,
                        e.SourceCodeFilePath,
                        e.ClassName,
                        e.MethodName,
                        e.SourceCodeLineNumber,
                        8
                    ))),
                    string.Join(Environment.NewLine, GetEnvironmentVariables(proj.Key)),
                    string.Join(Environment.NewLine, GetSearchPaths(proj.Key))
                ));
            }

            foreach (var p in projects) {
                Console.WriteLine(p);
            }

            return new MockRunContext(new MockRunSettings(string.Format(_runSettings,
                testResults ?? TestData.GetTempPath(),
                string.Join(Environment.NewLine, projects)
            )));
        }

        [TestMethod, Priority(1)]
        [TestCategory("10s")]
        public void TestRun() {
            PythonPaths.Python27_x64.AssertInstalled();
            PythonPaths.Python33_x64.AssertInstalled();

            var executor = new TestExecutor();
            var recorder = new MockTestExecutionRecorder();
            var expectedTests = TestInfo.TestAdapterATests.Concat(TestInfo.TestAdapterBTests).ToArray();
            var runContext = CreateRunContext(expectedTests);
            var testCases = expectedTests.Select(tr => tr.TestCase);

            executor.RunTests(testCases, runContext, recorder);
            PrintTestResults(recorder);

            var resultNames = recorder.Results.Select(tr => tr.TestCase.FullyQualifiedName).ToSet();
            foreach (var expectedResult in expectedTests) {
                AssertUtil.ContainsAtLeast(resultNames, expectedResult.TestCase.FullyQualifiedName);
                var actualResult = recorder.Results.SingleOrDefault(tr => tr.TestCase.FullyQualifiedName == expectedResult.TestCase.FullyQualifiedName);
                Assert.AreEqual(expectedResult.Outcome, actualResult.Outcome, expectedResult.TestCase.FullyQualifiedName + " had incorrect result");
            }
        }

        [TestMethod, Priority(1)]
        [TestCategory("10s")]
        public void TestRunAll() {
            PythonPaths.Python27_x64.AssertInstalled();
            PythonPaths.Python33_x64.AssertInstalled();

            var executor = new TestExecutor();
            var recorder = new MockTestExecutionRecorder();
            var expectedTests = TestInfo.TestAdapterATests.Concat(TestInfo.TestAdapterBTests).ToArray();
            var runContext = CreateRunContext(expectedTests);

            executor.RunTests(expectedTests.Select(ti => ti.SourceCodeFilePath), runContext, recorder);
            PrintTestResults(recorder);

            var resultNames = recorder.Results.Select(tr => tr.TestCase.FullyQualifiedName).ToSet();
            foreach (var expectedResult in expectedTests) {
                AssertUtil.ContainsAtLeast(resultNames, expectedResult.TestCase.FullyQualifiedName);
                var actualResult = recorder.Results.SingleOrDefault(tr => tr.TestCase.FullyQualifiedName == expectedResult.TestCase.FullyQualifiedName);
                Assert.AreEqual(expectedResult.Outcome, actualResult.Outcome, expectedResult.TestCase.FullyQualifiedName + " had incorrect result");
            }
        }

        [TestMethod, Priority(1)]
        public void TestCancel() {
            PythonPaths.Python27_x64.AssertInstalled();
            PythonPaths.Python33_x64.AssertInstalled();

            var executor = new TestExecutor();
            var recorder = new MockTestExecutionRecorder();
            var expectedTests = TestInfo.TestAdapterATests.Union(TestInfo.TestAdapterBTests).ToArray();
            var runContext = CreateRunContext(expectedTests);
            var testCases = expectedTests.Select(tr => tr.TestCase);

            var thread = new System.Threading.Thread(o => {
                executor.RunTests(testCases, runContext, recorder);
            });
            thread.Start();

            // One of the tests being run is hard coded to take 10 secs
            Assert.IsTrue(thread.IsAlive);

            System.Threading.Thread.Sleep(100);

            executor.Cancel();
            System.Threading.Thread.Sleep(100);

            // It should take less than 10 secs to cancel
            // Depending on which assemblies are loaded, it may take some time
            // to obtain the interpreters service.
            Assert.IsTrue(thread.Join(10000));

            System.Threading.Thread.Sleep(100);

            Assert.IsFalse(thread.IsAlive);

            // Canceled test cases do not get recorded
            Assert.IsTrue(recorder.Results.Count < expectedTests.Length);
        }

        [TestMethod, Priority(1)]
        [TestCategory("10s")]
        public void TestMultiprocessing() {
            PythonPaths.Python27_x64.AssertInstalled();

            var executor = new TestExecutor();
            var recorder = new MockTestExecutionRecorder();
            var expectedTests = TestInfo.TestAdapterMultiprocessingTests;
            var runContext = CreateRunContext(expectedTests);
            var testCases = expectedTests.Select(tr => tr.TestCase);

            executor.RunTests(testCases, runContext, recorder);
            PrintTestResults(recorder);

            var resultNames = recorder.Results.Select(tr => tr.TestCase.FullyQualifiedName).ToSet();
            foreach (var expectedResult in expectedTests) {
                AssertUtil.ContainsAtLeast(resultNames, expectedResult.TestCase.FullyQualifiedName);
                var actualResult = recorder.Results.SingleOrDefault(tr => tr.TestCase.FullyQualifiedName == expectedResult.TestCase.FullyQualifiedName);
                Assert.AreEqual(expectedResult.Outcome, actualResult.Outcome, expectedResult.TestCase.FullyQualifiedName + " had incorrect result");
            }
        }

        [TestMethod, Priority(1)]
        [TestCategory("10s")]
        public void TestInheritance() {
            // TODO: Figure out the proper fix to make this test pass.
            // There's a confusion between source file path and class file path.
            // Note that the equivalent manual test in IDE works fine.
            PythonPaths.Python27_x64.AssertInstalled();
            PythonPaths.Python33_x64.AssertInstalled();

            var executor = new TestExecutor();
            var recorder = new MockTestExecutionRecorder();
            var expectedTests = TestInfo.TestAdapterBInheritanceTests;
            var runContext = CreateRunContext(expectedTests);
            var testCases = expectedTests.Select(tr => tr.TestCase);

            executor.RunTests(testCases, runContext, recorder);
            PrintTestResults(recorder);

            var resultNames = recorder.Results.Select(tr => tr.TestCase.FullyQualifiedName).ToSet();
            foreach (var expectedResult in expectedTests) {
                AssertUtil.ContainsAtLeast(resultNames, expectedResult.TestCase.FullyQualifiedName);
                var actualResult = recorder.Results.SingleOrDefault(tr => tr.TestCase.FullyQualifiedName == expectedResult.TestCase.FullyQualifiedName);
                Assert.AreEqual(expectedResult.Outcome, actualResult.Outcome, expectedResult.TestCase.FullyQualifiedName + " had incorrect result");
            }
        }

        [TestMethod, Priority(1)]
        [TestCategory("10s")]
        public void TestLoadError() {
            PythonPaths.Python27_x64.AssertInstalled();

            // A load error is when unittest module fails to load the test (prior to running it)
            // For example, if the file where the test is defined has an unhandled ImportError.
            // We check that this only causes the tests that can't be loaded to fail,
            // all other tests in the test run which can be loaded successfully will be run.
            var executor = new TestExecutor();
            var recorder = new MockTestExecutionRecorder();
            var expectedTests = TestInfo.TestAdapterLoadErrorTests;
            var runContext = CreateRunContext(expectedTests);
            var testCases = expectedTests.Select(tr => tr.TestCase);

            executor.RunTests(testCases, runContext, recorder);
            PrintTestResults(recorder);

            var resultNames = recorder.Results.Select(tr => tr.TestCase.FullyQualifiedName).ToSet();
            foreach (var expectedResult in expectedTests) {
                AssertUtil.ContainsAtLeast(resultNames, expectedResult.TestCase.FullyQualifiedName);
                var actualResult = recorder.Results.SingleOrDefault(tr => tr.TestCase.FullyQualifiedName == expectedResult.TestCase.FullyQualifiedName);
                Assert.AreEqual(expectedResult.Outcome, actualResult.Outcome, expectedResult.TestCase.FullyQualifiedName + " had incorrect result");
            }
        }

        [TestMethod, Priority(1)]
        [TestCategory("10s")]
        public void TestEnvironment() {
            PythonPaths.Python27_x64.AssertInstalled();

            var executor = new TestExecutor();
            var recorder = new MockTestExecutionRecorder();
            var expectedTests = new[] { TestInfo.EnvironmentTestSuccess };
            var runContext = CreateRunContext(expectedTests);
            var testCases = expectedTests.Select(tr => tr.TestCase);

            executor.RunTests(testCases, runContext, recorder);
            PrintTestResults(recorder);

            var resultNames = recorder.Results.Select(tr => tr.TestCase.FullyQualifiedName).ToSet();
            foreach (var expectedResult in expectedTests) {
                AssertUtil.ContainsAtLeast(resultNames, expectedResult.TestCase.FullyQualifiedName);
                var actualResult = recorder.Results.SingleOrDefault(tr => tr.TestCase.FullyQualifiedName == expectedResult.TestCase.FullyQualifiedName);
                Assert.AreEqual(expectedResult.Outcome, actualResult.Outcome, expectedResult.TestCase.FullyQualifiedName + " had incorrect result");
            }
        }

        [TestMethod, Priority(1)]
        [TestCategory("10s")]
        public void TestExtensionReference() {
            PythonPaths.Python27.AssertInstalled();

            var executor = new TestExecutor();
            var recorder = new MockTestExecutionRecorder();
            var expectedTests = new[] { TestInfo.ExtensionReferenceTestSuccess };
            var runContext = CreateRunContext(expectedTests);
            var testCases = expectedTests.Select(tr => tr.TestCase);

            executor.RunTests(testCases, runContext, recorder);
            PrintTestResults(recorder);

            var resultNames = recorder.Results.Select(tr => tr.TestCase.FullyQualifiedName).ToSet();
            foreach (var expectedResult in expectedTests) {
                AssertUtil.ContainsAtLeast(resultNames, expectedResult.TestCase.FullyQualifiedName);
                var actualResult = recorder.Results.SingleOrDefault(tr => tr.TestCase.FullyQualifiedName == expectedResult.TestCase.FullyQualifiedName);
                Assert.AreEqual(expectedResult.Outcome, actualResult.Outcome, expectedResult.TestCase.FullyQualifiedName + " had incorrect result");
            }
        }

        private static void PrintTestResults(MockTestExecutionRecorder recorder) {
            foreach (var message in recorder.Messages) {
                Console.WriteLine(message);
            }
            foreach (var result in recorder.Results) {
                Console.WriteLine("Test: " + result.TestCase.FullyQualifiedName);
                Console.WriteLine("Result: " + result.Outcome);
                foreach(var msg in result.Messages) {
                    Console.WriteLine("Message " + msg.Category + ":");
                    Console.WriteLine(msg.Text);
                }
                Console.WriteLine("");
            }
        }
    }
}<|MERGE_RESOLUTION|>--- conflicted
+++ resolved
@@ -131,11 +131,7 @@
             doc.Load(projectFile);
             var ns = new XmlNamespaceManager(doc.NameTable);
             ns.AddNamespace("m", "http://schemas.microsoft.com/developer/msbuild/2003");
-<<<<<<< HEAD
-            var searchPaths = doc.SelectSingleNode("/m:Project/m:PropertyGroup/m:SearchPath", ns)?.FirstChild.Value;
-=======
             var searchPaths = doc.SelectSingleNode("/m:Project/m:PropertyGroup/m:SearchPath", ns)?.FirstChild?.Value;
->>>>>>> 514edd1e
 
             var projectDir = PathUtils.GetParent(projectFile);
             var elements = new List<string> { _runSettingSearch.FormatInvariant(projectDir) };
