--- conflicted
+++ resolved
@@ -24,15 +24,8 @@
 
 namespace CookiecutterTests {
     class MockCookiecutterClient : ICookiecutterClient {
-<<<<<<< HEAD
-        public bool CookiecutterInstalled
-        {
-            get
-            {
-=======
         public bool CookiecutterInstalled {
             get {
->>>>>>> 9cfc4b6b
                 throw new NotImplementedException();
             }
         }
